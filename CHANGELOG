--- conflicted
+++ resolved
@@ -1,6 +1,5 @@
 # Change Log
 
-<<<<<<< HEAD
 ## 1.4.0beta2 17/09/15
 
 * Drop netcat for unix socket it's not supported by OSX
@@ -59,6 +58,17 @@
 * Fixes bug when opening Node properties dialog via a double click.
 * SecureCRT (installed on personal profile) command line.
 
+## 1.3.10 04/09/2015
+
+* Updates kernel command line of ASA.
+* Fix file not found exception in vpcs list dir
+* Fix saveAs error  unsupported operand type(s) for +=: 'NoneType' and 'str'
+* Catch error when antivirus corrupt our own JSON errors
+* Use Qemu 0.11.0 instead of version 0.13.0 on Windows.
+* Removes "resources_type" references. Fixes #493.
+* Fixes bug when opening Node properties dialog via a double click.
+* SecureCRT (installed on personal profile) command line.
+
 ## 1.4.0beta1 07/08/2015
 
 * Show an error if you try to use a local server not started
@@ -97,19 +107,6 @@
 * Fix issue with file upload and Qt 5.5
 * Improves the symbol dialog. Implements #514.
 
-=======
-## 1.3.10 04/09/2015
-
-* Updates kernel command line of ASA.
-* Fix file not found exception in vpcs list dir
-* Fix saveAs error  unsupported operand type(s) for +=: 'NoneType' and 'str'
-* Catch error when antivirus corrupt our own JSON errors
-* Use Qemu 0.11.0 instead of version 0.13.0 on Windows.
-* Removes "resources_type" references. Fixes #493.
-* Fixes bug when opening Node properties dialog via a double click.
-* SecureCRT (installed on personal profile) command line.
-
->>>>>>> 51e84455
 ## 1.3.9 03/08/2015
 
 * Catch exception when trying to launch Wireshark.
