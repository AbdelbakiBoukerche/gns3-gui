# Change Log

<<<<<<< HEAD
## 2.2.0a4 05/04/2019

* Use the full version number for path to config files. Ref https://github.com/GNS3/gns3-gui/issues/2756
* Fix error message when shutting down GUI without a started server.
* Fix remote packet capture and make sure packet capture is stopped when deleting an NIO. Fixes https://github.com/GNS3/gns3-gui/issues/2753
* Store config files in version specific location
* Update pytest from 4.3.1 to 4.4.0
* Fix error messages on closing GNS3 application. Fixes https://github.com/GNS3/gns3-gui/issues/2750
* Fix bug when list of files for an appliance is not displayed.
* Update 'local' to 'bundled' in server & gui, Fixes: #1561

## 2.2.0a3 25/03/2019

* Fix bug when changing symbol. Fixes #2740
* Fix issue when images are not uploaded from appliance wizard. Ref https://github.com/GNS3/gns3-gui/issues/2738

## 2.2.0a2 14/03/2019

* Try to handle stacked widget layout differently. Ref #2605
* Early support for symbol themes.
* Download custom appliance symbols from GitHub Fix symbol cache issue. Ref https://github.com/GNS3/gns3-gui/issues/2671 Fix temporary directory for symbols was not deleted Fix temporary appliance file was not deleted
* New export project wizard.
* Update paths for binaries moved to the MacOS directory in GNS3.app
* Prevent to change layer position for locked items. Ref #2679
* Display available appliances in a hierarchical folder structure. Fixes #2702
* Handle locking/unlocking items independently from the layer position.
* Better description to why an appliance cannot be installed.
* Force jsonschema dependency to 2.6.0
* Fix broken idle-pc support. Fixes #1515

## 2.2.0a1 29/01/2019

* Fix default NAT interface not restored on Windows. Fixes #2681
* Merge and improvements to the setup wizard. Fixes #2676.
* Adjust the setup wizard (VMware image size, layouts).
* Refactor appliance wizard.
* Natural sorting support for custom adapters tree widget.
* Add the word "template" to configuration dialog titles.
* Reorder node contextual menu.
* Option to limit the size of node symbols (activated by default). Ref #2674.
* Resize SVG node symbol only when height is above 80px. Ref #2674 Work on str instead of binary when resizing SVG symbol.
* Automatically resize SVG symbols that are too big. Ref #2674.
* Bigger new template wizard.
* Fix DeprecationWarning: invalid escape sequence. Fixes https://github.com/GNS3/gns3-gui/issues/2670
* Use theme icons in other contextual menus. Fixes #2669
* Change some text regarding appliance installation.
* Handle errors when creating template from appliance.
* Template creation from an appliance.
* Basic support to create new template from appliance.
* Fix race condition when trying to automatically open a console and the project is already running. Fixes #1493.
* Fix issue with IOS c7200 templates and usage variable.
* Add usage instructions to node tooltip. Ref #2662.
* Smaller node info dialog.
* New node information dialog to display general, usage and command line information. Ref https://github.com/GNS3/gns3-gui/issues/2662 https://github.com/GNS3/gns3-gui/issues/2656
* Support "usage" field for Dynamips, IOU, VirtualBox and VMware. Fixes https://github.com/GNS3/gns3-gui/issues/2657
* Add "new template" entry to File menu. Fixes #2658
* Fix bug with filter in add template. Fixes #2651.
* Fix missing method '_newApplianceActionSlot'. Fixes #2643.
* Use "template" to name what we use to create new nodes.
* Use project instead of topology where appropriate.
* Make sure nothing is named "compute server".
* Use "node" instead of "appliance" for grid support.
* Support for differing grid sizes for appliances and drawings. Requires corresponding commit on gns3-server.
* New projects can be created with show grid/snap to grid.
* Disallow changing layer of a locked object. Ref #2513.
* Cosmetic changes regarding appliances.
* Fix issue when duplicating an appliance on GUI side.
* Fix issue to access configuration pages for Ethernet switch and hub appliances.
* Fix small bugs when using the new appliance management API.
* Fix bug with custom adapters and categories for Docker VM. Fixes https://github.com/GNS3/gns3-gui/issues/2613
* Fix bug with categories with Docker appliances.
* Schema validation for appliance API. Ref #1427.
* Remove generic controller settings API endpoint.
* Fix conflict between the two websocket streams (project & controller).
* Fix platform.linux_distribution() is deprecated. Fixes https://github.com/GNS3/gns3-gui/issues/2578
* Allow multiple appliances to be installed. Ref #2490
* Add more information about appliance templates.
* New appliance wizard to install an appliance from different sources. Ref #2490
* Redesign appliance handling part 1. Ref #2490  - Removed appliance templates from device dock  - Use new controller notification stream  - Fixed device update and remove from device dock
* Fix "Network session error" issues. Fixes #2560.
* Set default layer for newly created nodes to 1 and 2 for all other drawings. Ref #2513.
* Deactivate TraceNG module
* Main menu actions to WebUI and Light Web Interface
* Enable TraceNG module
* Add Solar-Putty command line. Ref #2519.
* Fix issues when locking/unlocking items. Ref #2513.
* Fix tests for default note font/color.
* Console support for clouds (to connect to external devices or services). Fixes #2500.
* Fix LabelItem tests.
* Separate appliance font from note font. Fixes #2477.
* Do not include spaces in link description (%d replacement) for packet analyzer command. Ref #2485.
* Fix error when trying to open project. Fixes #2508
* Launch packet capture analyzer command without creating pipe.
* Streamline appliance wizard. Fixes #2224.
* Fix "Node list view not updated when renaming or deleting appliance template". Fixes #2356.
* Automatically resize the Custom adapters configuration dialog. Fixes #2467.
* Change size of custom adapters configuration dialog. Ref #2467.
* Improve node tooltips. Fixes #2462.
* Do not activate "console auto start" by default. Ref #1910.
* Support for console auto start. Fixes #1910
* Add custom_adapters setting support for appliance files. Ref #2361.
* Possibility to customize port names and adapter types for Qemu, VirtualBox, VMware and Docker. Fixes #2361. MAC addresses can customized for Qemu as well.
* Allow to have the projects with the same name in different locations. Fixes #2380.
* Save state feature for VirtualBox and VMware. New "On close" setting to select the action to execute when closing/stopping a Qemu/VirtualBox/VMware VM.
* Support for suspend to disk / resume (Qemu). Ref #725.
* Fix bug with 'none' console type for Ethernet switch. Fix some tests related to traceng.
* Allow to resize a Qemu VM disk (extend only). Ref #2382.
* Allow to select the default NAT interface in preferences for local server.
* Fix missing lock and unlock icons in resources.
* Consistent icon styles for contextual menu. Fixes #1272.
* Spice with agent support for Qemu VMs. Fixes #2355.
* Fix zoom-in zoom-out step values. Ref #2457.
* Support for console type "none" for all VMs. Fixes #2452.
* Allow to copy Dynamips, IOU, Qemu and Docker templates in preferences. Fixes #2451.
* Support for none console type (Qemu & Docker only)
* Support Qemu with HAXM acceleration.
* Use PyQt 5.10 and change AV build to use MSVS2017
* PyQt5.10 support, Ref. #2434
* Allow to accept a different md5 hash than the one in the appliance file. Ref. server#1246
* Critical information during upload file with different md5, Ref. #1246
* Restore locked item state.
* Bump to version 2.2.0dev1 & refresh resources/ui files.
* Have the contextual menu use icons from the active style. Ref #1272.
* Individually lock or unlock an item on the scene. Fixes #1228.
* Improve lock and unlock all items so some actions can still be performed on objects. Fixes #1134.
* Lock or unlock all items button. Fixes #1134.
* Move console to all devices icon after the separation bar. Ref #1272
* Lock icons. Ref #1134.
=======
## 2.1.15 21/03/2019

* No changes on the GUI.
>>>>>>> f68a8ea8

## 2.1.14 27/02/2019

* Better description to why an appliance cannot be installed.

## 2.1.13 26/02/2019

* Disable computer hibernation detection mechanism. Ref #2678
* Add some advice for request timeout message. Fixes #2652
* Show/Hide interface labels when status points are not shown. Fixes #2690
* Do not print critical message twice on stderr. Replace QMessageBox calls with no parent by log.error()/log.warning().
* Show critical messages before the main window runs.
* Avoid using PyQt5.Qt, which imports unneeded stuff. Fixes #2592
* Fix SIP import error with recent PyQt versions. Fixes #2709
* Upgrade to Qt 5.12. Fixes #2636
* Adjust the setup wizard (VMware image size, layouts).

## 2.1.12 23/01/2019

* Option to resize SVG symbols that are too big (height above 80px, activated by default). Ref #2674.
* Update VMware banners and links.
* Allow users to refresh the template list in the nodes view panel.
* Fix Dynamips decompress doesn't work with relative images. Fixes #2648.
* Update download URL for "Check For Update".

## 2.1.11 28/09/2018

* Handle deleted SIP objects.
* Update paths for UltraVNC and VirtViewer.
* Indicate if Solar-PuTTY is included or not. Fixes #2595
* Fix bad link to installation instructions in README.rst. Fixes #2590
* Downgrade to Qt 5.9. Fixes #2592.

## 2.1.10 15/09/2018

* Fix small errors like unhandled exceptions etc.
* Fix when appliance version is not available for Dynamips/IOU/Qemu. Fixes #2585.
* Fix issue when installing appliance with no version selected. Fixes #2585.
* Check for existing appliance name across all emulator types. Fixes #2584.
* Improve the invalid port format detection. Fixes https://github.com/GNS3/gns3-gui/issues/2580
* Catch OSError/PermissionError when checking md5 on remote image. Fixes #2582.
* Fix UnicodeDecodeError in file editor. Fixes #2581.
* Catch import error for win32serviceutil. Fixes #2583.
* Fix bug with empty project ID when creating a new node. Fixes #2366
* Fix various small errors, mostly about non-existing C/C++ objects.
* Send extra controller and compute information in crash reports.
* Update setup.py and fix minor issues.
* Set the default delay console all value to 1500ms if using Solar-PuTTY.
* Make Solar-Putty the default if installed. Ref #2519.
* Fix issue with custom appliance. Fixes https://github.com/GNS3/gns3-registry/issues/361
* Forbid controller and compute servers to be different versions. Report last compute server error to clients and display in the server summary.
* Fix issue with appliance categories. Fixes https://github.com/GNS3/gns3-registry/issues/361
* Add compute information to crash reports.
* Add controller version in Sentry bug reports.
* Backport: Fix "Network session error" issues. Fixes #2560.
* Add SolarPutty command line. Fixes #2519.
* Add missing Qemu boot priority values. Fixes https://github.com/GNS3/gns3-server/issues/1385
* Update PyQt5 from version 5.8 to version 5.10. Fixes #2564.

## 2.1.9 13/08/2018

* Fix incorrect short port names in topology summary. Fixes https://github.com/GNS3/gns3-gui/issues/2562
* Add compute version in server summary tooltip.
* Fix test for Qemu boot priority. Fixes #2548.
* Fix boot priority missing when installing an appliance. Fixes #2548.
* Support PATH with UTF-8 characters in OSX telnet console, fixes #2537
* Allow users to accept different MD5 hashes for preconfigured appliances. Fixes #2526.
* Do not try to update drawing if it is being deleted. Ref #2483.
* Catch exception when loading invalid appliance file.

## 2.1.8 14/06/2018

* Add error information when cannot access/read IOS/IOU config file. Ref #2501
* Fallback when using process name to bring console to front.
* Use process name to bring console to front. Fixes #2514.

## 2.1.7 12/06/2018

* Do not try to update link if it is being deleted. Fixes #2483.
* Fix can't add SVG image to project. Fixes #2502
* Remove unwanted trailing characters and other white spaces when reading .md5sum files. Fixes #2498.
* Update interface sequence number check. Fixes #2491.
* Logo should not have context menu, Fixes: #2507
* Update logo position only when changes, Fixes: #2506

## 2.1.6 22/05/2018

* Ask for global variables when project is loaded
* Add/Edit global variables of project
* Rename tabs at Edit Project
* Global variables tab on Edit project
* Support of supplier logo and url
* Add missing crowdfunder name in About dialog.
* Project variables and supplier
* No timeout when duplicating a project.
* No timeout when restoring snapshot.
* Add advanced settings for docker and ExtraHosts param, Ref. #2482
* Replace "not supported" by "none" in topology summary view.

## 2.1.5 18/04/2018

* Fix Qemu binary list locks when a version is deleted. Fixes #2474.
* Fix invalid answer from the PyPi server. Fixes #2473.
* Fix wrong wizard page name.
* Grid size support for projects. Fixes #2469.
* Remove 'include INSTALL' from MANIFEST. Fixes #2470.
* Check for valid IP address and prevent to run on non-Windows platforms.

## 2.1.4 12/03/2018

* Update node on server on any change, Fixes: #2429
* Mark IOU layer 1 keepalive messages feature as non-functional. Fixes #2431.
* Images refresh when added via settings, Fixes:#2423
* Emit project_loaded_signal after project creation
* Add option Show interface labels on new project, Ref. #2308
* Improve finding pyuic3.exe on Windows
* Use debug for error downloading file messages. Fixes #2398.
* Refresh buttons in the cloud node to query the server for available interfaces. Fixes #2416.
* Handle Certifacte Error, Ref. gns3-server#1262
* Backward compatibility for tests, Ref. #2405?
* Use UTF-8 for IOURC file migration.
* Look for symbols on controller, Ref. #2405
* Display an error message if Telnet console program cannot be executed.

## 2.1.3 19/01/2018

* Change messages when there are different client and server versions. Fixes #2391.
* Fix "Transport selection via DSN is deprecated" message. Sync is configured with HTTPTransport.
* Refresh CPU/RAM info every 1 second. Ref #2262.
* Only check for AVG on Windows
* Improve the search for VBoxManage.
* Allow telnet console to node with name containing double quotes. Fixes #2371.

## 2.1.2 08/01/2018

* Update VMware promotion in setup wizard.
* Confirm exit. Fixes #2359.
* Fix with .exe build

## 2.1.1 22/12/2017

* Fix dragging appliance into topology from nodes window, fixes: #2363
* Fix Appliances in Docked mode, fixes: #2362
* Create local variable in order to debug issue in the next occurrence, #2366
* Fix ParseError: not well-formed (invalid token), #2364
* Fix local variable 'vm' referenced before assignment #2365
* Fix: 'NodesDockWidget' object has no attribute 'uiNodesView', #2362
* Tentative fix for packet capture not working correctly when remote main server is configured. Ref #2111.
* Log Qt messages with log.debug() instead of log.info().
* Fix auto idle-pc from preferences. Fixes #2344.
* Snapshoting project without timeout but with  button. Ref. #2314
* Improve validation for idle-pc.
* Activate faulthandler.
* Add PATH to OS X console commands
* Use raw triple quotes in large console settings This eliminates one level of quoting
* Fix issue in node summary when console is not supported by a node.
* Remove unused symbols. Fixes #2320.
* Show console information in Topology Summary Dock. Fixes #2258.
* New option: require KVM. If false, Qemu VMs will not be prevented to run without KVM.
* Implement variable replacement for Qemu VM options.
* Show on what server a node is installed in the servers summary pane. Fixes #2279.
* Add more info when cannot remove capture file after stopping packet capture in a remote project. Ref #1223.
* Do not overwrites the disk images when copied to default directory. Fixes #2326.
* Only replace quoted telnet for macOS Telnet commands. Ref #2328.
* Support Telnet path containing spaces. Ref #2328.
* Fix problem when embedded telnet client path contains a space on macOS. Ref #2328.
* Do not launch console for builtin nodes when using the "Console to all nodes" button. Fixes #2309.
* Update frame_relay_switch_configuration_page_ui.py
* Turn off timeout for node creation

## 2.1.0 09/11/2017

* Update dynamips binary on OSX

## 2.1.0rc4 07/11/2017

* Accurate upload progress dialogs for large files
* Disable direct file upload on default
* Add registry version 5
* Direct file upload enabled on default
* Progress Dialog: don't count finished queries done in background
* Add debug messages to file upload
* Image Upload Manager for uploading
* Fix race condition on NodesDockWidget, fixes: #2304
* Do not write an error message when importing non existing config from a directory. Fixes #2296.
* Fix bug when replacing Telnet path on OSX. Ref #2274.
* Back to development on 2.1.0rc3

## 2.1.0rc3 19/10/2017

* Add debug when using Telnet path on OSX. Ref #2274.
* Force to use the telnet client embedded in DMG. Ref #2274.
* Upload directly to compute - experimental feature
* Filter additional QXcbConnection log messages
* Do not add missing file extension for screenshot file names on Mac. Fixes #2287.
* Log Qt messages as info instead of error. Ref #2281.

## 2.1.0rc2 04/10/2017

* Only show "can't get settings from controller" message in debug mode.
* Remove explicit Telnet path on OS X. Ref #2274
* Disable WebSocket notification for lower PyQT version than 5.6. Fixes #2272
* Increase timeout to 5 minutes when creating and restoring a snapshot.
* Add more information when a request timeouts. Ref #2277.
* Do not show the progress dialog when moving a node. Ref #2275.
* Increase timer before showing a progress dialog from 250ms to 500ms. Ref #2275.
* Use embedded Telnet client on OS X. Ref #2274.
* Fix small bug when adding an appliance template and the name already exists.
* Use RAW sockets by default on Linux for VMware VM connections.
* Increase timeout to get compute servers from controller. Ref #2269.
* Fix "Node doesn't exist" after deletion, but still on the canvas. Fixes #2266.
* Make sure the warning button icon appears in cloud properties dialog on Windows. Fixes #2245.
* Fix bug when cancelling the importation of a configuration file. Fixes #2260.

## 2.1.0rc1 13/09/2017

* Fix missing spice console option in appliance template schema. Fixes #2255.

## 2.1.0b2 05/09/2017

* Fix resources dependencies for cloud configuration page (Fixes: #2251)
* Disabled possibility of moving items under zero layer (Fixes #2220)
* dialog-warning.svg fallback for themed icon (Ref. #2245)
* Change width of packet filters dialog (Fixes #2244)
* Fix high CPU usage when using packet filters. Fixes #2240.
* Toggle Node menu item (Fixes #2227)
* Fixes multiselection styles change crash on LineItem (#2216)
* Fixes loading symbols for QEMU at Edit Page (#2214)
* Fixes exception when right click on Dynamips router in the device dock (#2211)
* Update frame_relay_switch_configuration_page.ui

## 2.1.0b1 04/08/2017

* Info added to the Nat node
* Add missing popup information in cloud and docker node
* Handle invalid json in websockets
* Avoid invalid bad request error when receiving partial answer
* Catch parse error for broken SVG
* Filter QXcbConnection log messages
* Catch class 'PyQt5.QtNetwork.QNetworkReply'> returned a result with an error set
* Fix KeyError: 'overlay_notifications'

## 2.1.0a2 31/07/2017

* Fix permission error when importing a project on a remote server
* Fix RecursionError
* Fix 'NodesDockWidget' object has no attribute 'loadPath'
* Fix 'MainWindow' object has no attribute '_settings
* Fix object has no attribute 'warning_signal'
* Fix timeout issues when using an appliance
* Make sure ubridge path is not a directory

## 2.1.0a1 24/07/2017

* Packet filtering
* Suspend a link
* Duplicate a node
* Move config to central server
* Appliance templates on server

## 2.0.3 13/06/2017

* Display error when we can't export files
* Fix auth header not sent is some conditions
* If we have auth issue at server startup continue to get better error
* Do not override IOU configuration file when you change the image
* Fix some PNG loading issues on Windows
* Handle label with missing elements
* Support floating value for font size
* Handle partial json in a response
* Add Dominik as a new team member

## 2.0.2 30/05/2017

* Show a default symbol in case of corrupted file
* When another gui is already running exit instead of proper close to avoid any issue
* Fix duplicate on remote server use wrong location
* Display the location of settings when we disallow opening due to old release
* Improve search for dynamips in development on OSX
* Fix error display when loading a .png custom symbol
* Fix a crash in the progress dialog
* Fix a race condition when exporting a closed project
* Fix RuntimeError: wrapped C/C++ object of type NodeItem has been deleted

## 2.0.1 16/05/2017

* Improve inline help. Fixes #1999. Add a warning about wifi interfaces in the cloud. Fixes #1902.
* Copy remote directory path into clipboard in "Show in FileManager". Fixes #1966.
* Fix display of error in progress dialog when we don't have thread
* Fix lost slot and port in dynamips settings
* Do not run import / export of project in seperate thread
* Assert when running an HTTP query outside the main thread
* Proper error when you try to load the pid file as config file
* Log malformed svg text item
* Fix a race condition when right click and delete a node at the same time
* Fix a race condition when snapshoting a closed project
* Update doctor_dialog.py
* Catch remaining missing function listxattr on some Linux host.
* Fix a race condition when creating node and closing project
* Fix error if you put a path in a .gns3a file for qemu
* Fix AttributeError: 'NoneType' object has no attribute '_refreshVisibleWidgets'
* Do not crash if the logging code raise an exception
* Fix some crash in dynamips device preference page
* Fix warning when loading IOU images on Windows
* Do not crash if you don't have configure a packet capture program on Windows
* Ignore error when we can't kill the packet capture
* Fix AttributeError: 'NoneType' object has no attribute 'wasCanceled'
* Fix RuntimeError: wrapped C/C++ object of type QComboBox has been deleted
* Fix RuntimeError: wrapped C/C++ object of type QTreeWidgetItem has been deleted
* Fix detection of https when use for the local server
* Silent the _COMPIZ_TOOLKIT_ACTION warning
* Cacth TypeError: native Qt signal is not callable
* Fix AttributeError: 'C7200' object has no attribute 'warning_signal'
* Catch missing function listxattr on some linux host
* Disallow opening a .gns3 on a remote server
* Fix project closing when we have multiple client connected

## 2.0.0 02/05/2017

* Clarify that we don't override vmware custom adapters
* Strip space from path at project creation

## 2.0.0rc4 20/04/2017

* Catch all error during the generation of log messages.
* Catch a rare node creation error
* Fix missing menu text at application startup
* Fix a race condition in the drawing item
* Catch system error when connecting to local server
* Catch a rare error when killing the capture
* Improve pcap streaming speed
* Upgrade to 5.7.1
* Recent projects list bug
* Fix a race condition in the preferences dialog
* Try to fix some windows Z issues
* Catch a garbage collection issue in the right click on a link
* Fix a compatibility issue with Python 3.4

## 1.5.4 13/04/2017

* Limit ubridge permission to the admin group on OSX
* Upgrade to Qt 5.7.1 on Windows

## 2.0.0rc3 31/03/2017

* Improve timeout handling
* Improve logging when we display a qt message box
* Try to detect computer hibernation
* Fix crash when we send some errors to the user console
* Use QtFile for managing file capture
* Allow to delete a profile from the profile select dialog
* Filter hidden folder in the profil directory
* Prevent user putting port in the remote host name
* Fix RuntimeError: wrapped C/C++ object of type EllipseItem has been deleted
* Fix a rare error in LinkItem
* Fix Image field in nodes list is stale after changing an image
* Fix RuntimeError: Set changed size during iteration
* Better detection of remote server changes
* Add a notice about the fact you need to apply server settings
* Check python version only for setup.py install
* Catch appliance error when creating an appliance new version
* If a node can't be deleted do not remove it
* If something is wrong during packet capture do not disconnect us from the server
* Fix saving dynamips
* Try to fix the hang dialog on some computers
* Fix a rare crash in progress dialog
* If we pass --profile skip the profile select dialog
* Raise an error if the progress dialog is not created from the main thread
* Log qt log to python log
* Fix image are not uploaded to remote main server
* Fix race condition when editing a project
* Poll settings each 5 seconds
* Avoid progress dialog not disapear
* Remove wrong mention about the fact super putty is include
* Avoid a crash when an ios router don't have a chassis
* Fix a potentatial crash in the progress dialog
* Support official docker images in appliances

## 2.0.0rc2 10/03/2017

* Deploy on pypi when we tag
* Fix rare crash in GNS3 VM preference page
* Fix an error on Windows when loading SVG files
* Prevent a potential crash
* Workaround a rare crash when sending analytics
* Catch error when you try to create a node a not existing server
* Fix an error when your local server crash and computer return non unicode
* Fix KeyError: 'slot1'
* Fix a rare crash in import appliance
* Rollback to PyQT 5.8 because 5.8.1 seem to have trouble at install
* Update pyqt5 from 5.8 to 5.8.1

## 2.0.0 RC 1 06/03/2017

* UltraVNC support
* Display less noisy dialog when we can't connect to the remote server
* Prevent the usage of gns3vm as a remote server name
* Fix the VMware wizard for not using a remote server by default
* Prevent the GNS3 VM to appear in remote compute in the VM wizard
* Remove iouyap settings
* Fix missing permission error management
* Avoid a crash when create a new dynamips version in the appliance wizard
* Disallow user to add the same server as a remote server and as local server
* Fix 'module' object has no attribute 'run'
* Monitor and display local server stderr
* Fix some import errors
* Remove placeholder string from appliance wizard
* Avoiding calling multiple time /computes at the same time. And reduce timeout
* Support for appliance v4
* Some tweaks for enabling/disabling HDPI mode.
* Do not display error at first step of the setup wizard
* Disable HDPI by default on Linux and allow to configure it
* Fix an issue when you edit a VPCS node from the node view
* Catch a race condition in managing error static assets download
* Handle error if you try to import an appliance without having the images
* Improve crash proof code of the progress dialog

## 2.0.0 beta 4 19/01/2017

* Update pyqt5 from 5.7.1 to 5.8
* Drop from console view the show command not supported by 2.0
* Try to avoid segfault in some PyQT version
* Support for strike and underline
* Do not use native font selector on mac it could crash
* Use a dedicated QNetwork manager for notification
* Fix a display error in console error message
* Use signal for writting on console to avoid some potential segfault
* Fix a rare warning
* Add more debug when we have an http error
* Disable timeout on project open
* Support for gvncviewer
* Fix a rare crash in the file editor dialog
* Fix a race condition when we display the error
* Fix an issue with invalid hostname detected as an IPV6
* When you update a a node from the node view send settings to controller
* Fix error when permission on the loaded image is broken
* Fix crash with invalid image file in appliance wizard
* Fix error when loading an handmade appliance file
* Fix no error if your VNC client is not configured
* Avoid high cpu usage when connection is lost
* Support {name} in cloud template
* Fix text of the export dialog
* Fix error message when a project is already open
* Fix missing info in tooltip of ethernet switch
* The server manage the vmname when we update the linked virtual box VM
* Fix z value for text
* Avoid a segfault when display an error
* Add sata options in the appliance schema
* Fix a rare crash when exporting IOU configurations
* Allow additionnal properties in registry files
* Fix a potential crash when a symbol is not found
* Strip unused code for OVA support in the registry
* Increase the timeout for killing local server
* Fix error when changing the layer of a drawing item
* Fix double click for open file on OSX
* Add debug to see the arguments use to start the application
* Put the selected engine in the first position of the listbox
* Fix rare crash with dynamips
* Fix rare crash in the progress dialog
* Fix a rare crash in console view
* Fix crash when you drag a file inside GNS3

## 2.0.0 beta 3 19/01/2017

* Fix error if you already have an image with a different name on remote server
* Drop gns3 converter from requirements
* Show correct server name in tooltip
* Menu item to open controller webpage
* Fixes potential exception when adding network module to an IOS router. Fixes #1774.
* Do not export a file config file if empty
* Allow to set console type in qemu wizard
* Fix overwrite of projects
* Fix creation of new appliance version when filename is different
* Fix you can't configure port 0 on ethernet switch
* Fix a race condition when saving as a project and closing it
* Reorder multi link when you delete one
* Ensure we can't connect to occupy port
* Fix AttributeError: 'QImageSvgRenderer' object has no attribute '_svg'
* Fix Unsaved preferences in GNS3 VM warning
* Force margins in configuration tabs.
* Sata disk interface support for Qemu VMs.
* Remove "sata" disk interface. Does not exist in Qemu. Ref #1749
* Add SATA and none disk interfaces on Qemu VM configuration page. Fixes #1749.
* Update pyqt5 from 5.7 to 5.7.1
* Fix TypeError: argument of type 'NoneType' is not iterable
* Fix an error when you edit readme and no projet is opened
* Upgrade Qt 5.7

## 1.5.3 12/01/2017

* Upgrade Qt 5.7

## 2.0.0 beta 2 20/12/2016

* AUX console button text change in MainWindow.
* Fix GNS3 Client not connecting to remote controller
* Delete from project list deleted projects
* Keep a shared list of projects internally
* Fix recent files in new project dialog
* Move recent projects to the file menu
* Fix Tail process for wireshark trace not killed when we change project
* Move project menu items. Ref #1713.
* Display recent files for local controller, recent project for remote controller
* Do not display the remote server if the server is use as a GNS3 VM
* If the notification stream is stopped by something we auto reconnect
* Ignore system proxy to avoid trouble with "Security Suites"
* Avoid close and delete a project at the same time
* Alpha sort of servers summaries
* Fix new remote server doesn't show up in compute summary
* Fix interface number for Switch & Hub templates
* Fix sync of node alignements with the server
* Fix rare condition when you close a project and add a node
* Options -q for quiet startup
* Fix an error when apply permission on OSX
* Support Qemu cpus in GNS3A
* Support for BIOS images
* Fix IdlePC can't be found during setup wizard

## 2.0.0 beta 1 07/12/2016

* Use osascript on OSX for asking admin permission
* Change the method for creating the tmpdir for symbols cache
* Fix a connection error at the end of the setup wizard
* Change how some tabs are organized or named.
* General settings => local settings
* Drop more reference to use local server
* Remove local server checkbox from preferences
* Make sure to not start local server during setup wizard remote server
* Fix Error when editing IOS image created using .gns3a file
* Fix test suites around sip deleted
* Do not auto start the local server in setup wizard
* On OSX execute all sudo in a single operation
* Catch key Compute  is missing during conversion error
* Fix rare crash in gns3.dialogs.appliance_wizard in validateCurrentPage
* Fix  AttributeError: 'Nat' object has no attribute 'configPage'
* Catch one more RuntimeError: wrapped C/C++
* Fix a rare crash in port
* Fix a rare crash when set symbol
* Fix a potential crash
* Fix a potential crash at exit
* Fix crashes
* Remove unused settings from general preferences
* Catch error when you try to import a IOU bin as a licence
* Fix rare crash when exiting
* Fix crash when freeing some ressources
* Fix timeout when exporting large project
* Avoid a rare crash when we free a port
* Fix you can't download symbols after you got an error

## 2.0.0 alpha 4 24/11/2016
* Mark preferences changes when you change a QPlainTextEdit
* Force the VPCS config initial file
* Replace the IOU licence path by an input text
* Fix 403 when loading a remote project
* Fix some possible server not starting on Windows
* Hide the connection refused dialog when we success to reconnect
* Avoid a rare crash when changing topology
* When loading another project disconnect from current project
* Do not crash if we can't list remote list of GNS3 VM engines
* Init the VPCS base config
* Fix invalid ressource path on OSX
* Fix segfault when deleting a node
* Do not download multiple time the same symbol
* Kill tail process when capture stop
* Fix Topology summary contain non existing links
* Fix a rare crash when deleting a link
* Fix export of debug informations when not connected to the controller
* Fix AttributeError: 'DockerVM' object has no attribute 'server'
* Fix error message if you double click on builtin switch
* Fix a rare crash in packet capture
* Restrict ubridge to admin users on OSX
* Natural sort of Nodes in topology summary
* Drop serial console type
* Display an error if you try to open a 0.8.x file
* Fix tab order when editing a compute
* Fix a crash in ethernet switch settings
* Dissallow unknown extensions

## 2.0.0 alpha 3 28/10/2016
* Fix error when opening a project from the cli with a gns3 installed via setup.py
* Fix a rare crash in snapshot dialog
* Fix crash when importing project on a remote server
* Fix crash in appliance wizard
* Fix crash when local server is not available
* Disallow  to overwrite a running project
* Fix a rare crash when deleting a link
* Fix appliance with wrong file name after import
* Fix a crash at startup on Mac when coming from old GNS3 version
* Fix key error in settings  if a compute no longer exists
* All check for vmware linked base are already made server side
* Fix Save as is not switching to the saved project
* Auto reopen a project if connection is lost
* Empty the list of computes nodes when connection is lost
* Try to fix duplicate nodes after snapshot restore on some user computer
* Allow only IPV4 in setup wizard
* Catch error if user tmp directory is read only
* Raise a proper error if packet capture program is invalid
* Fix AttributeError: 'NoneType' object has no attribute 'upper'
* Fix rare crash when killing wireshark
* Export debug informations also from the controller
* Fix a crash in vm wizard
* Fix error when uploading an images from preferences
* Fix snap to grid when initialy drop a node in the topology
* Optimize snap-to-grid code
* Fix a crash with linked clone
* Move prevent using twice the same VM when linked clone is not enable
* Fix If you show interface label and delete the link ghost interface label will appear
* Display short interface label instead of long version
* Fix error  AttributeError: 'NoneType' object has no attribute 'capabilities'
* Fix PermissionError when killing local server
* Handle empty color
* Fix rare crash in save as
* Fix crash in restore default server settings
* Fix an error during import of some 0.8x projects

## 2.0.0 alpha 2 20/10/2016

* Support pure remote server for importing appliance
* Dissallow binding GNS3 server to an IPV6 (not supported by some emulators)
* Drop vmware host type choice in client
* Ask user to restart GNS3 after VMware installation
* Improve duplicate prevention in topology summary
* Add a duplicate button in the project library dialog
* Fix error introduce in previous commits
* Fix duplicates in recent project list
* Fix a project override error
* Fix Duplicated node in node summary when restoring a snapshot
* Fix a crash in the VMware / VirtualBox wizard
* If console host is 0.0.0.0 use controller address
* Fix save issue when importing an appliance
* Strip HTML in console view logs and log files
* Fix TypeError: _expandAllSlot() takes 1 positional argument but 2 were given
* Fix Cannot open created project by using Recents projects
* Update edit project Ui.
* Update crash report key
* Fix a crash when exporting debug without project open
* Fix a crash in rare condition when logging informations to the console
* Fix a crash in compute summary view
* Add a text about how to change the topology size in 2.0 in general preferences
* Improve warning when connection issue to GNS3 VM
* Fix crash in setup wizard
* Fix the wizard for creating appliance template doesn't support remote main server
* Appliance wizard support remote controller
* Fix  Browse button is not working in the local server page in the setup wizard
* Check if local server is running in the setup wizard
* Hide setup wizard after first successful run
* Import appliance and New project are display at the same time
* Support remote controller in the setup wizard
* Fix When importing a gns3a the correct qemu binary is not selected
* Increase creation timeout for docker container
* Make WaitForLambdaWorker more crash proof
* Fix a crash when importing appliance
* Fix error in import appliances
* Try to fix the a segfault when importing appliance
* Fix crash in upload images
* Trust the server for link creation error (avoid sync issue)
* Fix an Error in server preference page
* Fix compatibility with remote server of 1.X
* New appliance dialog should not be display if you cancel the setup wizard

## 2.0.0 alpha 1 29/09/2016
* Save as you go
* Smart packet capture
* Capture on any link between any node
* Select where to run a VPCS node
* Delete a project from the GUI
* Project options
* The cloud is a real node
* Cloud templates
* New cloud interface
* VPCS / Ethernet Switch / Ethernet Hub templates
* Search OS images in multiple locations
* Periodic extraction of startup configs for Dynamips and IOU
* Custom cloud, Ethernet hub and Ethernet switch templates
* Snap to grid for all objects
* Synchronize the node templates when using multiple GUI
* Link label style
* New place holders in command line for opening consoles
* %i will be replaced by the project UUID
* %c will be replaced by the connection string
* Export a portable project from multiple remote servers
* New save as
* Snapshots with remote servers
* Better start / stop / suspend all nodes
* Edit config
* NAT node
* Support for colorblind users
* Support for non local server
* Support for profiles
* Suspend the GNS3VM when closing GNS3
* Edit the scene size
* New API


## 1.5.3 rc1 20/12/2016

* Fix Error when editing IOS image created using .gns3a file
* Fix error when opening a project from the cli with a gns3 installed via setup.py
* Fix a crash at startup on Mac when coming from old GNS3 version
* Fix an error during import of some 0.8x projects
* Ask for restart after installing vmrun
* Improve warning when connection issue to GNS3 VM
* Changes wording in VM wizards.
* Changed sentence.
* Display an error if settings come from a more recent version of GNS3
* Fix Error when no GNS3 VM is configured and you click on new Docker or IOU
* Disallow / in docker container name
* Update iTerm3 console settings
* Fix rename ethernet switch doesn't release the name
* Support for VNC display number in command line replacement
* Fix a crash when a directory with image is not accessible at gns3a import

## 1.5.2 18/08/2016

* Make more clear that VMware VM are not ESXi
* Add AppData and Desktop files
* Fix you can not select the server for VPCS
* Fix error when removing an interface from a cloud
* Fix crash when scanning a directory for image and you don't have permission on a file
* Bring back the warning dialog when no router is configured
* Fix rare crash in server summary
* Fix crash during export

## 1.5.1 06/07/2016

* Try to fix a crash when reseting interface label
* Fix a crash with broken file system
* Fix EtherSwitch default name format
* Fix crash when you have utf-8 char in the README
* Fix rare crash when creating a link
* Stop node before hot unlink
* Prevent a crash due to issue in Qt
* Add another security to prevent client to send empty hostname
* Fix rare crash when deleting interface from the cloud
* Fix rare crash in topology summary view
* Ask user to send explanation if they cross a rare error
* Fix rare crash when deleting a node
* Hotlink support for Docker
* Fix typo in the a warning dialog
* Fix Remote GNS3 VM requires local server
* Fix AttributeError: 'NoneType' object has no attribute '_server'
* No timeout when importing a .gns3project

## 1.5.0 27/06/2016

* Fix double extension of portable project
* Disallow export of project with a cloud
* Change view grid -> show the grid.
* Check if a link can be removed from a running node. Fixes #1320.
* Hide non implemented console options in general preferences. Ref #1315.
* Improve snap to grid
* Change grid color
* Avoid a crash with snap to grid and ostinato logo
* Add a view grid
* Fix you can no longer capture if you start stop capture multiple time
* A button to open the file browser with the configuration file location
* Add snap to grid feature

## 1.5.0rc2 15/06/2016

* Ethernet0 => eth0 for docker
* Validate appliance schema before loading it
* Fix a rare crash when loading images
* Fixes doctor failure with 1.5rc1. Fixes #1290.
* Check for template name collisions.
* Log GNS3 doctor exceptions.
* Option to hide the new appliance template button. Fixes #1277.

## 1.5.0rc1 01/06/2016

* Avoid a segfault when exiting with debug enabled
* Fix the GNS3 VM is visible even if deactivated
* Do not automatically stop the GNS3 VM by default.
* Block VMnet host traffic by default. Solves the traffic loop issue on Windows.
* Remove tooltip for Qemu VM base mac address.
* Fix you cannot select the remote server of your choice in qemu wizard
* Fix issue when deleting a running container
* Allow to block network traffic originating from the host OS for vmnet interfaces (Windows only).
* Change tooltip for Qemu VM base MAC address.
* Improve image import
* Support dragging an image in the GNS3 topology from the system file browser
* Fix an issue with import with no GNS3 VM
* Fix error when using {} in the node name
* Display the progress dialog after 250ms
* Fix a crash when exporting a project with virtualbox or VMware VM
* Set default VMware VM adapter type to e1000.


## 1.5.0b1 23/05/2016

* Remote server selector not enabled in import appliance wizard
* New server dialog is now windows modal
* Fixes issue when UDPPortAllocatedSlot() is called multiple times.
* Private-config is optional.
* Fixes alternative IOS image selection when loading a project.
* Accept fill_color property for rectangle/ellipse objects. Compatibility for old 1.0 projects.
* Fixes check for NPF service and add check for NPCAP service on Windows.
* :latest for docker image is managed server side
* Remove unbreakable space
* Fix Checkbox and radio button are not readable with charcoal style
* Fix existing remotez server is not recognised
* Fix Cannot change docker image adapter number from docker image configuration
* Fix got an unexpected keyword argument 'ram_limit'
* Check that both Qt and PyQt version >= 5.6 to enable high DPI scaling.
* Check Qt version, not PyQt. Fixes #1232.
* Fix you can not turn off the GNS3VM with remote server

## 1.5.0a2 10/05/2016

* Fix issue with PyPi

## 1.5.0a1 10/05/2016

* Rebase Qcow2 disks when starting a VM if needed
* Docker support
* import / export portable projects (.gns3project)

## 1.4.6 28/04/2016

* Fix a typo in qemu preferences
* Fix upload of large image to the VM
* Reduce the number of connection tries from 120 to 40 when connecting the GNS3 server running inside the GNS3 VM.
* Include link to the GNS3 academy. Fixes #1178.
* Snapback feature for port labels. Fixes #1182.
* Prevent users to select VirtualBox.exe instead of VBoxManage.exe. Fixes #1195.
* Improve the vmrun error message
* If we can not read the registry try to guess vmware type from vmrun path
* Ensure that you can not duplicate an interface in a cloud
* Disallow removal of link of running emulator without support of hotlink
* Check PyQT version support dev version
* Show server CPU usage if it's 0
* Clear warnings about using linked clones with VMware Player.
* Double click center on link
* Double click on an element in topology summary center the view on it
* Fix a very very rare crash when closing a project
* Avoid a small blink of the waiting text
* Fix a crash with image item
* Show a symbol in the middle of the link when packet capturing is activated. Ref #789.
* GNS3 doctor: check if the NPF service is running. Fixes #1124.
* Fixes progress dialog is None in accept()
* Fix another race conditions in progress dialog
* Replace the installation instructions by a link to the doc

## 1.4.5 23/03/2016

* Change some sentences.
* Sort snapshots by date
* Block save as and snapshot when a device is running
* If you hit enter in the new project dialog it's work
* Display upload size during progress
* This should avoid blinking dialog. And display better progress
* SetupWizard: limit the number of vCPUs for the GNS3 VM to the number of physical cores.
* Remove blocking code. Ref #1109.
* Fixes "QThread: Destroyed while thread is still running",
* Add a timeout when you are not able to join the remote server
* Remove bad smell from progress dialog and handle ESC key
* Remove root required messages in cloud node. Ref #608.
* Show a warning when the GUI is run with root rights. Fixes #608.
* Change message when closing GNS3 with running device.
* Ask the user to stop device before closing
* At startup display a warning if another GUI is already running
* Fix a crash if you delete a file while refreshing the list of appliances
* Fix double opening of serial console
* Always ask the server for builtin
* Improve detection of vmrun on OSX
* Delete image from images dir when no longer need
* Sort node name in topology summary
* Allow to show a message box for test without starting GNS3
* Drop licence for paramiko since we no longer use it

## 1.4.4 23/02/2016

* Fix crash when selecting no image in GNS3A but clicking on Download
* Fix crash when you have a file size None (testing a new gns3a)
* Prevent the progress dialog to cancel the GNS3VM when it's finish
* Add a command show gns3vm to get the GNS3 VM statusM
* Prevent setup wizard to appear if VM is running
* Display error dialog if a custom console is invalid
* Crash when you import GNS3A just after installing gns3 Fix #1063
* Change the way we check is setup wizard has been turned off Fix #1071
* Do not failed if GNS3 VM server has an incorrect version
* Include the output from vmrun or  VBoxManage when they return an error code.
* Fixes bug that forced the GNS3 VM running in VirtualBox to restart even if no preferences had been changed.
* Allows to cancel the progress dialog when GNS3 tries to contact the server running in the GNS3 VM.
* Ask user to upgrade via the VM menu

## 1.4.3 19/02/2016

* Allow idlepc 0x0 in topology
* Show an explicit error message when status code 0 is returned. Fixes #1034.
* Fixes minor bug when dropping a VirtualBox VM on the scene. Fixes #748.
* Correctly check local server if only local is available in vm wizard
* Make the GNS3 VM server running value more reliable
* Make VM configuration dialog modal
* Cannot take GIF screenshots (write is not supported by Qt).

## 1.4.2 17/02/2016

* Allow gif image (not animated) since patent expire in 2004
* Countdown before starting the GNS3 VM
* Prevent IOU GNS3A install on Windows
* Set timeout from 1 to 3 seconds when waiting for GNS3 VM server. Ref #1034.
* Redirect stderr to stdout when executing VBoxManage or vmrun. Ref #1027.
* Update VMware banners
* Prevent a crash in progress dialog
* Update for 4K monitor
* Allow to cancel the start of the GNS3 VM
* Update the .net converter
* Detect and fix duplicate port name in topology
* Allow to open a custom console on any node
* All node are now SVG items
* Move Qt code to a module so we can add new code in differents files
* Fix rare crash when updating node
* Prevent duplicate server in server summary
* Fix a regression in Host and Cloud
* Check if GNS3 is not installed twice in doctor
* Allow to add custom command to the list
* Update Readme Python 3.4 is require
* Allow to import unknown files via GNS3A
* Fix a problem with gns3 running in background after exit
* Move common code for ports dump to vm.py
* Move common code _updatePortSettings to vm.py
* Fix a crash when searching for alternative images
* Fix a crash with corrupted topology from 1.0
* Remove all the docker code from 1.4 gui to avoid confusion
* Create a dialog for choosing the console command.
* Catch error if Dynamips is disabled for local and no remote available
* Put a link for the GNS3 VM in the setup wizard
* When importing appliance explain why options is gray
* User configurable default name format for VMware and VirtualBox. Ref #748
* Changes "base name prefix" to "default name format". Ref #748.
* User configurable base name support for Dynamips, IOU and VPCS. Ref #748.
* Refactor "Import config" router dialog. Fixes #752.
* Fixes ValueError: cannot mmap an empty file. Fixes #723.
* Saves the "show port names" state in topology files. Fixes #778.
* Fix KeyError: 'midplane' when loading 7200 in some cases
* Hide the server select box for builtin switch if Dynamips local is off
* Fix an issue where the Existing image button can disappear from wizard
* Fix a race condition when you ask for image list but close the windows
* Fix alignments of VMware and VirtualBox in VM choice type
* Better explanation during server choice
* Disabled remote button when we have no remote in server wizard
* Improved lookup for VMware host type. Fixes #970.
* Change some text in nodes view.
* Allow to edit a node via a right click in the node
* Show error if a problem occur when getting remote server KVM status
* Display a clean error when an appliance has an invalid JSON
* MobaXterm integration
* Allow to show the command line used to start a VM
* Add - GNS3 at the end of the windows name
* Fix a crash with doctor on windows
* Fix crash in doctor if ubridge path is empty

## 1.4.1 01/02/2016

* Improvement to detect VMware Player on Linux. Ref #970.
* You can move Dock widgets everywhere
* Link to download VIX api
* Fix SSH present in the server preferences
* Check dynamips and ubridge permission.
* Show a dialog for checking some common issues
* Show a summary with server usages
* Close project on VM when closing the project on all servers
* Allow to not rotate the text when changing all text colors
* Raise an error when psutil is too old
* Fix a race condition when closing the server
* Fix a very very rare crash in topology summary view
* Reset port label positions. Fixes #811.
* Drop SSH support
* Fix inversion of port label when loading a topology
* Fix error when importing Windows XP OVA
* Warn if configuration file contain invalid unicode characters
* Fix a crash when importing some OVA
* Reset the telnet command on Mac
* Fix only one console work for OSX
* Fix a rare crash when loading topology with missing image
* Fix a rare race condition when inserting an image
* Fix a crash when pid file is empty
* Fix a rare crash in progress dialogs
* Fix a crash if you don't have vms when importing a gns3a
* Warn user during appliance install if server is not avaible
* Fix error when you stop the GNS3 VM but break the config before
* startup_config is not mandatory inside .gns3 file
* Fix wrong host on SSH connection
* Fix select of image broken if you need to select multiple images
* Fix a crash when changing qemu cluster size to more than 512
* Fix IOU support in gns3a
* Add urxvt support
* Add a step in the wizard checking KVM support

## 1.4.0 12/01/2016

* Fix rare crash when showing the progress dialog
* Fix crash on Windows when a gui is already running
* Add default idle-pc value for c7200-adventerprisek9-mz.155-2.XB. Fixes #389.

## 1.4.0rc3 05/01/2016

* Add information about antivirus and firewall in case of connection fail
* Change link to doc for missing router image
* On windows and OSX experimental Qemu GNS3A support
* Wait server in thread
* Fix local server non avaible in appliance wizard when local server started by hand.
* Improve pid checks
* Allow Qemu appliances to optionally specify desired disk interfaces in their configuration (defaults to "ide").
* Fix project non closing when you have only remote servers
* Fix Windows layout not saved in some scenario
* Added the ability to name Qemu/VirtualBox/VMware interfaces with numbers starting from 1, along with named aliases for numbers starting from 0, and a tooltip explaining the possible name format variables.
* Added missing Qemu adapters to the topology schema.
* Fix Cannot save my topology getting an error message for temporary topology
* Fix creation of ASA devices
* Turn off Docker until 1.5
* Fix display of server preferences on small screen
* Fix If you turn off the local server and close the gui and reopen preferences you have an issue
* Zoc 7 support
* Fix warning when closing GUI
* Fix crash when opening a new topologies after gns3 converter failure

## 1.3.13 11/12/2015

* Release server 1.3.13

## 1.3.12 11/12/2015

* Fix warning when closing GUI
* Update links for new website.
* Ask user to send bug reports to GNS3.com
* Fix travis dependencies installation
* Drop Webkit from 1.3.X
* Fix crash when opening a new topologies after gns3 converter failure
* Set Wireshark 2.0 as default OSX version
* iTerm 2.9 support
* Add informations about GNS3 VM
* Drops securecrt.vbs
* Fix analytics report on OSX
* Analytics send windows
* Fix the progress dialog freeze bug
* Fix typo in analytics
* Send stats to GNS3 team
* Licenses compliance.
* Fix error when importing dynamips config from non existent directory
* Fix crash when url is invalid
* Add a debug level 2 in the console

## 1.4.0rc2 10/12/2015

* Prevent user turning off the Local server when using the GNS3 VM
* Force VM wizard to be modal
* Fix unicode error when exporting debug informations
* Fix Debug can't be deactivated for current session
* Support relative path for configuration file.
* Report bug to GNS3.com
* Avoid crash when cancel connection to a server
* Fix version number display twice when installing appliance
* Show a warning when you try to save as a remote topology
* Fix application restart after self upgrade
* Cleanup server autostart
* Have default console port start from 2000.
* Fix crash when opening a new topologies after gns3 converter failure
* Fix SSH support
* Fix bus error when writting on console
* Fix Ok & Cancel button in preferences are broken
* Fix After a project load failure you can't open new project
* More fix around closing the GUI
* Fix crash in progress dialog on OSX
* Kill already running zombie server
* Store the pid of the server when started
* Fix a crash in rare case after a PyQT garbage collect
* Allow to use the VNC port range for console
* Preferences dialog resize
* Fix a race condition when opening telnet from apple script
* Experimental support for tabbed terminal on OSX
* Fix validation error when saving topology with an usage
* Fix another case of not closing windows
* Fix GUI doesn't close after connection error to remote server
* Add usage text to device template and on hover
* Fix a rare crash in progress dialog
* Fix crash when displaying an error from the update
* Url encode royal tx url
* Use Royal TX URI scheme thanks to @lemonmojo
* OSX support for Royal TSX
* Merge branch 'master' into unstable
* Set Wireshark 2.0 as default OSX version
* iTerm 2.9 support
* Update debug information dialog.
* Change text for export debug information.
* Add informations about GNS3 VM

## 1.4.0rc1 12/15/2015

* Rename an appliance if the default name is already taken
* Existing image option should be hidden when none is available
* Warn users about the need to uncompress the image
* Fix crash when you have no qemu vms and use gns3a
* Change sentry key
* Fix format_exception() missing 2 required positional arguments: 'value' and 'tb' in topologyFile
* Fix dialog box not returning their result
* Log to console the Qt Message Boxes
* Drops securecrt.vbs

## 1.4.0b5 02/11/2015

* Fix crash when loading invalid appliance file
* Show a message is starting or is stopping in progress dialog
* Drop duplicate code
* Changes some references for "GNS3 VM" to "Local GNS3 VM". Ref #506.
* Fixes progress dialog remains #741.
* Support more boot order for Qemu
* Add Royal TS terminal
* Add a Qt compatible version of partial
* Show Upload filename instead of waiting for
* Fix error where ISO is detected as an OVA during gns3a import
* Removes News Dock Widget.
* Support cdrom image in missing images detections
* Fix crash when appliance is missing
* Support for capture description in Wireshark window title.
* Set the name of the VM in OSX Terminal application
* Fix crash of symbol selector if the first file is a non builtin symbol
* Install appliance from wizard instead of web app
* Fix crash when using an old version of 1.4 server
* Ensure default settings are saved when starting the app

## 1.4.0b4 19/10/2015

* Mockup of appliances wizard
* Fix tests
* Fix Crash when opening an appliance #728
* Mock up for appliance wizard.
* Registry: add -nographic to Qemu options by default. Fixes #730.
* Registry: support for initrd, cpu throttling and process priority.
* Support for modifications to a base Qemu VM (not a linked clone).
* Registry: adds support for switch category, first_port_name and port_segment_size.
* Fix traceback when exiting the GUI
* Show a download button
* Corrects some typos.
* Drops securecrt.vbs
* Display an error message if QtWebkit is not installed.
* Fix console port lost when applying settings
* Remove unused code
* Fix analytics report on OSX
* Fix invalid path with frozen application
* When raising an appliance not found error show full path
* Remove unnecessary checks to know if the local server is running.
* Analytics send windows
* Fixes issue when loading a project using VMware vmnet interfaces. Fixes #319.
* Fix the progress dialog freeze bug
* Revert "Try to solve Scanning for Appliance images doesn't end"
* Try to fix the progress dialog freeze bug
* Drop dead code from getting started dialog
* Fix Appliance installs image without adapting the filename
* Raise error if reference in GNS3a is invalid
* Fix typo in analytics
* Add information on how to debug
* Send stats to GNS3 team
* Licenses compliance.
* Handles warning notifications.
* Try to solve Scanning for Appliance images doesn't end
* Fix TypeError: 'NoneType' object is not iterable  in isLocalServerRunning
* Fix crash AttributeError: 'NoneType' object has no attribute getNewProjectSettings
* Fix error when importing dynamips config from non existent directory
* Fix crash when url is invalid
* Add a debug level 2 in the console
* Fix a crash when loading appliance
* Merge branch 'master' into unstable
* Support upload of multiple vmdk file
* Support PNG in the custom symbol selection dialog
* Add custom messages when computing Idle-PC values. Fixes #704.
* Display the version of Qt in the console
* Do not crash when parsing a Qt version with a snapshot notation
* Force nc path to /usr/bin/nc on Apple
* Revert "Drop netcat for unix socket it's not supported by OSX"
* Catch errors when we have an infinite recursion when copying a folder
* Fix crash in recent files when changing locale
* Catch error when we can't extract egg
* Fix securecrt command line (backported from master)
* Updates SecureCRT command line.
* When it's an ova explain to user he need to download the ova
* OVA file support
* Ignore .cache directory
* Fix update manager crash on Windows
* Support for image in local subdirectory
* Fix duplicate code
* Fixes issue when saving Idle-PC into template. Fixes #674.
* Add link for downloading VMware
* Cache md5sum in memory when loading a gns3a
* Support symbol import from GNS3A
* Allow user to select symbol from his library
* Improve HTTP progress reliability
* Support ubuntu default VNC client (Vinagre)
* Adds the COPYING file.
* Fix  error when receiving an HTTP error during HTTP progress
* Support port_name_format in GNS3 a files
* options is not mandatory in a .gns3 file
* Xshell 5 support
* Add missing gns3-converter to requirements.txt
* Fixes Qemu binaries not listed in the node configuration dialog. Fixes #683.
* Fixes SecureCRT command line.
* Speedup directory scan for images when loading a gns3a file
* Show a progress bar during directory scan when searching for appliances
* Search image by default also in the download directory
* Fixes issue when Telnet doesn't let you to login to an appliance on Linux.

## 1.3.11 07/10/2015

* Display the version of Qt in the console
* Catch errors when we have an infinite recursion when copying a folder
* Fix crash in recent files when changing locale
* Catch error when we can't extract egg
* Updates SecureCRT command line.
* Fixes issue when saving Idle-PC into template. Fixes #674.
* Adds the COPYING file.
* Xshell 5 support
* Add missing gns3-converter to requirements.txt
* Fixes issue when Telnet doesn't let you to login to an appliance on Linux.
* Improve alignments. Fixes #215.
* Spelling correction

## 1.4.0b3 22/09/15

* Add a warning if you don't select VMware or VBox in Setup Wizard
* Fix Configuration not always saved in client
* Fixes file path reference issue.
* Fix Appliance doesn't work on local Server #669
* Allows Qemu VM template editing if the server is not running. Fixes #671.
* Fixes NIO_VMNET != NIO_VMnet.
* Automatically add the -no-kvm option if -icount is detected to help with the migration of ASA VMs created before version 1.4
* Fix the Runtime error
* Improve alignments. Fixes #215.
* Updates kernel command line of ASA.

## 1.4.0beta2 17/09/15

* Drop netcat for unix socket it's not supported by OSX
* VMware fusion is supported
* Fix race conditions in http_client
* On OSX show a warning when using an old Qemu
* Tab support for xfce4-terminal
* Improve alignments. Fixes #215.
* Fixes ethertype validation error.
* Improve check for uBridge permissions.
* Fix an uuid is display instead of the server url
* Set root permission to ubridge on OSX
* Show GNS3 version at startup
* Allows to select a remote server to run a switch. Fixes #653.
* Support for packet capture on VMware VM links.
* Always use ubridge with VMware by default
* Fix PermissionError: [Errno 1] Operation not permitted when kill process
* Support drag & drop gns3a
* Fix an error when loading IOU schema with private_config
* Support open a file via double click on OSX
* Initial version of an appliance file format
* Adds docker symbols. Fixes #643.
* Call the vmnet management script from the GUI (with admin rights). Implements #639.
* Use self update only if experimental features are allowed
* Add an option for enabling experimental features
* Backport docker support from Google Summer Of Code (not enabled)
* Merge branch 'qinq_ethertype' of https://github.com/Bevaz/gns3-gui into Bevaz-qinq_ethertype
* Allows VMware VMs to use vmnet interfaces for connections without using uBridge.
* Add a firewall symbol
* Detect broken link in topologies
* Fix project not closing
* Fix autostart
* Fix file not found exception in vpcs list dir
* Add missing virtio-net-pci to the json schema
* Fix the all devices views
* Fix double click event on Note Item
* Fix Accepting insecure https connections creates additional server entry
* Allow developer to debug packet capture on Windows
* Fix saveAs error  unsupported operand type(s) for +=: 'NoneType' and 'str'
* Catch error when antivirus corrupt our own JSON errors
* Add a note about VIX API require for VMware player
* Create image directory if not exists
* Allow GUI to be start with python -m gns3
* Avoid errors in qemu configuration if server has been deleted
* Fix error when the IOS image directory is not writable
* Do not crash if something intercept the call to the update server
* Fix super(): no arguments in SSH client
* Catch error when configuration file contain invalid UTF-8 chars
* Fix JSON schema for dynamips power supply and  sensors
* Fix missing boot_priority in JSON schema
* Complete the error message about corrupted topologies
* Removes ASAv warning in Qemu Wizard.
* EthernetSwitch: Allow to choose ethertype for QinQ outer tag.
* Adds missing properties for rectangle and ellipse in schema validation.
* Use Qemu 0.11.0 instead of version 0.13.0 on Windows.
* Fixes bug when opening Node properties dialog via a double click.
* SecureCRT (installed on personal profile) command line.

## 1.3.10 04/09/2015

* Updates kernel command line of ASA.
* Fix file not found exception in vpcs list dir
* Fix saveAs error  unsupported operand type(s) for +=: 'NoneType' and 'str'
* Catch error when antivirus corrupt our own JSON errors
* Use Qemu 0.11.0 instead of version 0.13.0 on Windows.
* Removes "resources_type" references. Fixes #493.
* Fixes bug when opening Node properties dialog via a double click.
* SecureCRT (installed on personal profile) command line.

## 1.4.0beta1 07/08/2015

* Show an error if you try to use a local server not started
* CLear the list before asking for VM list for Vbox and Vmware
* Fix password lost for remote servers
* Fix schema for virtualbox 1.3.2 topologies
* Refactor all VM wizards
* Fix Apply not enabled when removing a remote server
* Fix remote server list display when use_local_server for Qemu
* Fixes #601 (spelling error).
* Store the url of server in gns3_gui for third party apps
* Fix error when editing a qemu device with a relative path
* Catch exception when starting packet capture reader for a remote packet capture. Fixes #597.
* Fixes KeyError: 'vmx_path'. Fixes #595.
* Support for CPUs setting for Qemu VMs.
* Fix chicken of VNC command and add a warning about bugs in OSX VNC
* Fix issue whith auto update when we release a new build

## 1.4.0alpha4 04/08/2015

* Use half the available physical memory for the GNS3 VM in the Setup Wizard.
* Drop useless notion of resource_type
* Fix When you modify config from outside router list is not refresh
* Sync auth settings between 1.3 and 1.4
* Group HTTP bad request by path
* Disallow connection to a different major version in all cases
* Show the server choice in wizard if you have a VM or a remote server
* Fix local server settings erased at each launch
* Support for Qemu disk interfaces, cd/dvd-rom image and boot priority.
* Prevents progress dialog to stay displayed (fixes graphical bug).
* Check that DHCP is enabled on the VirtualBox host-only network associated with the VirtualBox GNS3 VM. Fixes #287.
* Fixes Qt5 incompatibility.
* Catch exception when trying to launch Wireshark.
* Fixes migration of cloud interfaces. Fixes #582.
* Wait for the server to be fully started in the GNS3 VM. Fixes #581.
* Fix issue with file upload and Qt 5.5
* Improves the symbol dialog. Implements #514.

## 1.3.9 03/08/2015

* Catch exception when trying to launch Wireshark.
* Backport: fixes migration of cloud interfaces.

## 1.4.0alpha3 28/07/2015

* IOUVM converter
* Create qemu disk image on remote server
* Fix _addRemoteServer() got an unexpected keyword argument 'local'
* Do not crash if configuration file is removed
* Fixes rare issue when adding a link. Fixes #573.
* Fixes crash with  PyQt 5.5. Fixes #568.
* Changes how to look for the vmrun.exe location.
* Inform user before exiting preferences dialog with changes
* Write GNS3 upgrade to appdata
* Fix windows asking for upgrade to the wrong version

## 1.3.8 27/07/2015

* Fixes rare issue when adding a link. Fixes #573.
* Backport: option to drop nvram & disk files for IOS routers in order to save disk space.
* Avoid the creation of a NIO when one has been cancelled.
* Fix Crash with chinese characters
* Use the same location for the server config on GUI and server
* Catch invalid reply from the remote server

## 1.4.0alpha2 22/07/2015

* Cloud support with the GNS3 VM.
* Display an error message when Qemu binaries cannot be retrieved in the Qemu VM configuration page.
* Remove default FLASH when no hda disk for Qemu VMs. Fixes  #535.
* Use the registry to find vmrun if the default VMware install path doesn't exist. Fixes #546.
* Avoid the creation of a NIO when one has been cancelled.
* Fix Crash with chinese characters
* Display an error if terminal command is invalid
* Prevents "Show in File Manager" to be used with generic switches.
* Remove unused dependencies
* Drop PyQt4 support and show an error for users
* Fixes symbol for VM template gone after restart. Fixes #538.
* Fix VirtualBox GNS3 VM
* Fix issue with remote server not saved/migrated
* Remove ram as a mandatory dynamips settings
* Force UTF-8 when reading server configuration file

## 1.4.0alpha1 09/07/2015

* Remove unused cloud code from the 1.4
* Setup Wizard (to be tweaked). Implements #402.
* Adds -no-kvm to the ASA template and ignore -no-kvm on platforms other than Linux. Should resolve #472.
* Explicitly set the acceleration method to tcg for ASA templates. Should resolve #472.
* Show an error if the console port range overlaps the default VNC port range (5900 to 6000) in the server preferences.
* Support self update of the application
* Option to adjust the local server IP address to be in the same subnet as the GNS3 VM.
* Warning about deprecated ASA on Qemu
* Moves KVM setting to Qemu preferences.
* VNC console support for Qemu VMs. Implements #447.
* Change the location of the config file on OSX
* Adds first port name option (for management interfaces). Completes #309.
* Add a force quit button when closing the app
* Basic auth support for remote servers
* Adds symbol overview in tooltips for all symbol text fields.
* Remove SVG icons used in hover events.
* Support for custom symbols
* RAM usage based load balancing. #419.
* Creates a new "Servers" config section and moves "LocalServer", "RemoteServers" and "GNS3VM" under it.
* Support spaces in the local server log path.
* Round-Robin load balancing support. #419.
* Auto upload image if missing on remote server
* ACPI shutdown support for VMware VMs. Fixes #436.
* Add timestamps to gns3_gui.log
* Store MD5 of images in topology
* SSL support
* GNS3 VM support
* Add a specific icon for VPCS
* Ensure no colored log output on Windows
* Enable KVM acceleration option.
* Apply the result of the auto Idle-PC feature to other routers with the same IOS image.
* Improve config change autodetect
* Show in file manager (#260: to complete using the VM directory instead).
* Open/save dialog is opened in project folder when importing/exporting configs. Fixes #299.
* IPv6 support.
* Import/Export support for IOU nvrams.
* Option to drop nvram & disk files for IOS routers in order to save disk space.
* Fix IOU server edit
* JSON schema for checking topologies
* Support for base MAC address for Qemu VMs.
* Drop Python 3.3
* ACPI shutdown support for Qemu VMs.
* ACPI shutdown support for VirtualBox VMs.
* Rename node configurator to node properties.
* Merge pull request #381 from GNS3/doubleclick_label
* If you doubleclick on a label we open the change hostname dialog
* Fix GNS3 server location for OSX
* Serial console implementation for VMware VMs.
* Ubridge configuration support.
* Adds a wizard for creating images with qemu-img and mofified qemu configuration page to use it.
* Download remote project with md5 support
* SSH support
* Avoid moving .gns3_temporary files.
* New inline help text for the idle-pc dialog.
* Add support for IOS-XRv under qemu wizard.
* Upload images from gui
* Text can now has an alpha channel, allowing for transparent or semi-transparent text.
* The device list in the configuration dialog is hidden by default when only one device is selected.
* Adds multi select support in all device template pages.
* Adjusted the double click action so that a click on a stopped node opens the configuration dialog with all selected nodes and a double click on a started node consoles to all selected devices.
* VMware support for Windows and Linux
* Listen for notifications from servers.
* Migration to QT5
* Wireshark remote packet capture


## 1.3.7 22/06/2015

* Makes sure Hub Ethernet port names are string.
* Support spaces in the local server log path.
* Fixes issue when setting the local server settings.
* Fix a crash with Python 3.3
* Fixes WICs are not displayed correctly. Fixes #434.
* Do not load settings that the GUI doesn't use.

## 1.3.6 16/06/2015

* Fix an issue with 1.4dev compatibility

## 1.3.5 16/06/2015

* Do not crash in a very rare case on Windows when stoping local server
* Escape usage to glob
* Fix QMessageBox.NoButton): argument 1 has unexpected type 'Servers'
* Turn on/off local server auth
* Fix 'ValueError' object has no attribute 'errno' in IOS decompress
* Fix error if communication with the update server is intercepted by a third party.
* Fix auth errors if you change the local server IP
* Support auth for local server
* Ensure no colored log output on Windows
* Fixes issue with default router settings for templates.
* Display a proper message if you use a remote server started with --local
* Catch zlib error when uncompress IOS
* Raise error if we pass non string to Port name
* Add basic auth support for local server

## 1.3.4 02/06/2015

* Check if an IOS image is set in the IOS router template
* Ensure the version number is written in configuration file
* Prevent users to add links to running Qemu VMs and start a capture on running VirtualBox VMs.
* Fix resize issue in server page
* Fix segfault when starting OSX server with allow connection from anywhere
* Fixes bug when editing c7200 templates.
* Fixes IOS decompression. Fixes #370.
* Topology auto start work for VPCS
* Avoid moving .gns3_temporary files.
* Handles MemoryError.
* Fix crash when a process listen on GNS3 port return an empty JSON
* Another fix for the topology None error
* Fix a rare crash in completion
* Fix crash when loading topology in rare conditions

## 1.3.3 14/05/2015

* New inline help text for the idle-pc dialog.
* Reactivate auto idle-pc in device contextual menu + save a chosen idle-pc value in template.
* Adds name to the thank you section.
* Prevent users to use VirtualBox linked clone VMs in temporary projects (for now).
* Capture error if the command is invalid
* Cleanup egg cache when exit
* Fix a crash in console when you used non UTF-8 terminal
* Fix crash during save as
* Change title when exporting an IOS startup-config.
* Removes analytics client on closing.

## 1.3.3rc1 07/05/2015

* Catch broken pipe error catched for OSX
* Prevent a topology made for next version to be open in previous version
* Check if the local server is really a local server
* NIO NAT support for QEMU VMs (user mode back-end is used).
* Modified version requirements, so that they require the dependency versions as minimums. Added some more detailed instructions for compilation on Windows.
* Prevent user to enter a None port
* Fix broken pipe error on OSX when frozen
* Prevent the same link created twice on OSX
* Project loading: names and IDs must be assigned to ports on the client side after nodes have been created. Fixes #326. Fixes config updating for IOS router and IOU devices.
* Fix a crash when dropping a .gns3
* Cleanup VPCS code
* Turn off config parser interpolation
* Support unicode characters in regex
* Fixes duplicate entries for "Recent files" on Windows. Fixes #316.
* Fixes VPCS multi-host. Fixes #318.
* Fixes issues when importing configs for IOS, IOU and VPCS. Fixes #314.
* Fixes issue when console setting present in IOS router templates.
* Do not send empty settings when creating VMs.
* Do not set a default private-config when creating a new IOS router template. Fixes #317.
* Refactors how startup-config and private-config are handled for IOS routers.
* Fixes IOU and QEMU tests.
* Makes sure all IOS router settings are saved in the project file & simplify loading from a project.
*  Makes sure all VirtualBox VM settings are saved in the project file & simplify loading from a project.
*  Makes sure all VPCS VM settings are saved in the project file & simplify loading from a project.
* Makes sure all IOU VM settings are saved in the project file & simplify loading from a project.
* Makes sure all QEMU VM settings are saved in the project file & simplify loading from a project.
* Fix save as by correctly renaming VM uuid project directory
* Fix save as duplicate the .gns3 file
* Fix broken project in Another assert topology fixe
* Prevent user to enter bad hostname
* Fixes an issue when the IOU VM template has a console setting.
* Releasing adding a link. Fixes #235.
* Fix RuntimeError: wrapped C/C++ object of type QNetworkReply has been deleted.
* Do not crash if terminal doesn't support UTF-8
* Fix windows build
* Fixes "show only devices with captures" in the topology summary.

## 1.3.2 28/04/2015

* Fixes bug when IOS configs are not in VM settings.
* Fixes small issue with Qemu VM monitor.
* Fixes issue when only one port is added after a QEMU VM is created. Fixes #296.
* Avoid Cygwin warning with VPCS on Windows.
* Fixes issues with QThread handling.
* Fixes missing title + icon in layer position warning message box.
* Allows the warning message box to be displayed once only when moving an object to a background layer.
* Fixes small issue with old monitor setting.
* Check the config path is set when creating a IOU or IOS router.
* Removes residual link when a NIO cannot be created on the server. Fixes #294.
* Fix VPCS tests
* Do not crash if an antivirus intercept a message and send non UTF-8
* Avoid C++ runtime error when progress dialog is finished.
* Merge remote-tracking branch 'origin/master'
* Move FileCopyThread to FileCopyWorker.
* If project loading fail fallback to real temporary project
* Do not crash if rotation is a string
* I think it's prevent empty topologies
* Explicit utf-8 decoding.
* Fixes rare maximum recursion depth exceeded exception.
* Check for invalid base VM configuration files.
* Catch ValueError exception thrown by mmap(): cannot mmap an empty file.
* Use QThreads the correct way (moveToThread).
* Fixes broken serial console connection.
* Fixes "RuntimeError: wrapped C/C++ object ... has been deleted" exceptions with item links.
* Allows exported config files to be created even when there is no config set on VMs.
* Do not try to export empty VPCS startup configs.
* Prevent issues when a file with a simple number is considered valid JSON.
* Explicit error when mmap throw an invalid argument exception.
* Do not replace invalid utf-8 characters when reading the iourc file (we catch the exception to tell the user this is an invalid file).
* Explicit utf-8 encoding where necessary to avoid Unicode errors on Windows (we require/set an utf-8 locale on other systems).
* Save as dialog opens in the projects directory. Fixes #267.
* Adds Terminal + nc for serial console connections on OSX. Fixes #228.
* Improve warning when non unicode char in iourc
* Crash report not for developers and new key
* Do not crash if we can't change IOU permission
* More checks when decompressing IOS images.
* Warn users that they must provide their router images.
* Display an error and link to the documentation if no router available
* Display print( in std console and Qt Console
* Fix tests and a potential issue where initial_content is not send
* Fix a crash in qemu loading
* Removes unnecessary progress dialog when listing VirtualBox VMs.
* Fixes issues when pushing configs for Dynamips and IOU.
* Allow for empty initial-config path for IOU VM templates. Send IOU VM settings while creating it (POST) and not using the update API call immediately after (PUT).
* Allow for empty startup-config and private-config paths for IOS routers.
* Send QEMU VM settings while creating it (POST) and not using the update API call immediately after (PUT).
* Include resources and tests in pypi packages
* Fix issue during project import on Windows with non local server

## 1.3.1 11/04/2015

* Release

## 1.3.1rc4 09/04/2015

* Fix crash when save as can't create a directory
* Allow less strict dependencies

## 1.3.1rc3 07/04/2015

* Send HTTP errors 400 to the crash report system

## 1.3.1rc2 06/04/2015

* Fix race condition during old project import

## 1.3.1rc1 05/04/2015

* Fix rare occasion when user manage to put text in port field
* Fix a crash when exporting vpcs startup script
* Fix an issue with sending iourc when a topologies is reloaded
* Solve issue when iourc contains non ascii characters
* Handle corrupted zip file with IOS image
* Don't crash if we try to contact a non GNS3 remote server returning JSON
* Skip tests in package
* Check port range
* Add a warning about too much ram for IOS
* Fix crash if project is already closed
* Check if wait for connection thread still running before emitting a signal.
* Check if process files thread still running before emitting a signal.
* Raven is an optionnal dependencies for Debian
* Fix crash if a dumped topology as no node during save as
* Fix: remove old ID references for ATM and Frame-Relay switches.

## 1.3.0 30/03/2015

* Fix etherswitch router
* Fix issues with progress dialog
* Fix save as

## 1.3.0rc2 23/03/2015

* Fix crash when in same occasion the project name is missing
* Update sentry key
* Display adapters in the tooltips in the correct order.
* Open consoles in alphanumerical order.
* Auto idle-PC improvements.
* Adds project id when requesting UDP port.
* Fixes Thread problem. Fixes  #229.
* Cancel network requests if the progress dialog itself is canceled. Avoid closing the preferences dialog or any configuration dialog if there is a pending request. Fixes #227.
* Fixes #228 (no alternative interface has been chosen).
* Catch OSError when reading or writing the local server config file.
* Fixes GUI that could not be closed when using an already running local server.
* Save configs when project is committed.
* Del key deletes selected link
* Fix crash is no remote servers is available

## 1.3.0rc1 19/03/2015

* Handle legacy snapshots
* Add server informations for Qemu, VirtualBox and VPCS info boxes
* Support sending IOURC from client to remote servers
* Fixes crash when quick restart the client
* Add 1MB disk for EtherSwitch router templates (to store the vlan database)
* Fixes alignment options to ignore devices labels
* Compute IDLEPC on remote servers
* Prevent using lab instruction in a temporary project
* Display a warning on console if server port is already in used
* Display an error if server version is incorrect

## 1.3.0beta2 13/03/2015

* Alternative local server shutdown (faster GUI closing on Windows).
* Grey out local server preferences if the local server is not activated.
* Adds "template" to the Wizard titles.
* Option to automatically take or not a screenshot when saving a project.
* Support RAM setting for VirtualBox VMs.
* Fixed duplicate VM template entries for Qemu, VirtualBox and IOU.

## 1.3.0beta1 11/03/2015

* New title for VMs/Devices/routers preference pages.
* Deactivate auto idle-pc in contextual menu while we think about a better implementation.
* Optional IOU license key check.
* Relative picture paths are saved in projects.
* Relative path support of IOU, IOS and Qemu images.
* More checks when automatically starting the local server and find an alternative port if needed.
* Support for HDC and HDD disk images in Qemu.
* Fixed base IOS and IOU base configs.
* Fixed GNS3 console issues.
* Renamed server.conf and server.ini to gns3_server.conf and gns3_server.ini respectively.
* Remove remote servers list from module preferences + some other prefences re-factoring.
* Automatically convert old projects on remote servers.
* Bump the progress dialog minimum duration before display to 1000ms.
* Fixed port listing bug with Cloud and Host nodes.
* Fixed Qemu networking.
* Give a warning when a object is move the background layer.
* Option to draw a rectangle when a node is selected.
* New project icon (little yellow indicator).
* Default name for screenshot file is "screenshot".
* Alignment options (horizontal & vertical).
* Fixed import / export of the preferences file.
* Fixed pkg_ressource bug.
* Brought back Qemu preferences page.
* Include SSL cacert file with GNS3 Windows exe and Mac OS App to send crash report using HTTPS.
* Fixed adapter bug with VirtualBox.
* Fixed various errors when a project was not initialized.

## 1.3.0alpha1 03/03/2015

* No more console port and UDP tunneling settings by type of module
* Fixe save
* Settings are stored as JSON
* All communication with servers display a waiting dialog
* Add a revision number in the topology file
* Qemu can run on a server without graphical interface
* Automated crash reports
* You can now copy paste from the GNS 3 console


## 1.2.3 2015/01/17

* Fixed temporary files path setting in general preferences which was not used.
* Fixed missing devices from the node view when they use a remote server.
* Fixed broken ASA kernel/initrd file browsers.
* Fixed bug with WICs interfaces no showing up in the port list.

## 1.2.2 2015/01/16

### Small improvements / new features
 
* EtherSwitch routers can be added and configured like other IOS routers.
* Change hostname option in the contextual device menu.
* Import & export config options in contextual device menu.
* Auto screenshot when saving a project.
* Auto start project support (you have to manually edit your .gns3 project file).
* Changes to the IOU L2 initial-config (16 Ethernet interfaces, no shutdown by default and 0 serial interfaces).
* Upgraded SuperPutty to version 1.4.0.5 in the all-in-one installer.
* Possibility to apply or not the same text to all selected items when editing notes.
* Base configs are now stored in the GNS3 config directory.
* Short port names in the topology summary.
* Added the VirtualBox VM name in VirtualBox device tooltips.
* Set 5 seconds timeout for local server connections.
* Check if any device runs and warn the user before closing a project.
* Restore the debug level status when starting.
* Automatically select the symbol and category corresponding the edited item in the symbol selection dialog.
* Scale SVG images to icon sizes.
* Console switching from local/remote to remote/local while a VirtualBox VM is running.
* Default Jungle dock location is now bottom right corner.
 
### Bug fixes
 
* Fixed the default jungle news loading on Windows.
* Fixed SuperPutty integration (not the default, still have to select it in the preferences).
* Avoid uninitialized nodes to be saved in the project file.
Prevent GNS3 to crash on Windows when importing GNS3 config file.
* Fixed resource access on Mac OS X.
* Fixed transparency or border style restoration for ellipses and rectangles.
* Support spaces in the controller name of VirtualBox clones.
* Ignore Unicode errors when executing vboxmanage.
* Get Windows interface list from the registry if the COM service fails.

## 1.2.1 2014/12/04

* Support for full screen mode (View -> Fullscreen).
* Bundled Qemu 0.13.0 in the Windows all-in-one. Default for all local Qemu VMs.
* Bundled Qemu 0.14.1 in the Mac OS X App. Default for all local Qemu VMs.
* Changed ASA defaults to use Qemu 0.13.0 (on Windows), have 4 interfaces and CPU throttling to 65%.
* Fixed SecureCRT command line when space in the device name.
* Fixed port sorting issues.
* Added default path for VBoxManage on Mac OS X
* Upgraded gns3-converter to version 1.1.1 for Windows all-in-one and Mac OS X DMG.
* New idle-PC field validation.
* Possibility to load the project from command line (or double-click on a project on Windows).
* Fixed Unicode error when using VirtualBox VM with a name containing non-english characters.

## 1.2 2014/11/20

* New GUI styles: charcoal (default) & classic. Changing GUI Preferences
* Integration of GNS3 converter (allows old .net topologies to be opened).
* Allow Qemu VM to have no interface.
* Automatically extract IOS configs when a project is closed.
* Show the cancel button in Wizards on Mac OS X.
* Fix crash on Windows 32-bit.
* Fix "new project" bug when using the GNS3 IOU VM.
* Fix "could not find unused port" WinError 10013 bug
* qemu-system-i386 is the new default on 32-bit platforms.
* Option to deactivate the new project dialog at startup.
* Add "open a project" and "recent projects" buttons to the new project dialog.
* Fix platform detection issue with some Cisco IOS image file name.
* Add delay (default 500 ms) when Console to all nodes.
* Check for duplicate node names in Preferences.
* Fix bug when editing a Qemu VM configured to run on a remote server.
* News dock widget is smaller.
* Fix SecureCRT issue when disconnecting from an IOU device on Windows.
* Update VPCS to version 0.6 in the all-in-one installer.

## 1.1 2014/11/20

* Fixed broken cloud.
* Fixed broken remote server.
* Fixed Qemu binaries not showing up when editing a Qemu VM.
* Fixed EtherSwitch (until we come with a default template for it).
* Serial console for local VirtualBox.
* Warning message when creating an IOU device with a remote server in the Wizard.
* New Idle-PC dialog.<|MERGE_RESOLUTION|>--- conflicted
+++ resolved
@@ -1,6 +1,9 @@
 # Change Log
 
-<<<<<<< HEAD
+## 2.1.15 21/03/2019
+
+* No changes on the GUI.
+
 ## 2.2.0a4 05/04/2019
 
 * Use the full version number for path to config files. Ref https://github.com/GNS3/gns3-gui/issues/2756
@@ -129,11 +132,6 @@
 * Lock or unlock all items button. Fixes #1134.
 * Move console to all devices icon after the separation bar. Ref #1272
 * Lock icons. Ref #1134.
-=======
-## 2.1.15 21/03/2019
-
-* No changes on the GUI.
->>>>>>> f68a8ea8
 
 ## 2.1.14 27/02/2019
 
