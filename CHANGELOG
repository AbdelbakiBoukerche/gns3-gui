# Change Log

<<<<<<< HEAD
## 2.2.0b1 21/05/2019

* Change behavior when an IOU license is verified. Fixes https://github.com/GNS3/gns3-server/issues/1555
* Fix cannot load new profile. Fixes #2784
* Fix remote packet capture when controller is also remote. Fixes #2785
* Set console type to "none" by default for Ethernet switches and add a warning if trying to use "telnet". Fixes https://github.com/GNS3/gns3-gui/issues/2776
* Add tooltip for symbol theme support in general preferences. Fixes #2770
* Support for persistent docker volumes

## 2.2.0a5 15/04/2019

* Revert "Drop old Qemu support (Windows and macOS) and legacy ASA support." Ref https://github.com/GNS3/gns3-server/issues/1579
* Do not make NPF or NPCAP service mandatory to start the local server on Windows.
* Do not try to upload a local image that is already installed on the local server.
* Back to the major.minor version for config files. Ref https://github.com/GNS3/gns3-gui/issues/2756
* Some adjustments with compute WebSocket handling. Ref https://github.com/GNS3/gns3-server/issues/1564
* Fix AttributeError: 'GraphicsView' object has no attribute '_import_config_dir'. Fixes #2768
* Do not try to lock a SvgIconItem. Fixes #2766
* Prevent locked nodes to be deleted. Fixes https://github.com/GNS3/gns3-gui/issues/2764
* Add PuTTY 0.71 and mark GNS3 PuTTY as deprecated. Fixes #2758
* Fix bug with IOS platform detection. Fixes #2760
=======
## 2.1.18 22/05/2019

* Fix error in HTTPConnection.request for Python3.6. Fixes #2793
* Catch more OSError/PermissionError when checking md5 on remote images. Fixes #2582
* Fix exception when grid size is 0. Fixes #2790
* Catch PermissionError when scanning local image directories. Fixes #2791
* Revert "Make sure the latest PyQt5 version 5.12.x is used on Windows." Ref #2778
>>>>>>> d9627788

## 2.1.17 17/05/2019

* No changes.

## 2.1.16 15/04/2019

* Do not make NPF or NPCAP service mandatory to start the local server on Windows.
* Fix OverflowError error with progress dialog. Fixes #2767
* More fixes for stuck progress window. Fixes #2765
* Fix adding multiple devices - stuck progress window. Fixes #2765
* Make sure the latest PyQt5 version 5.12.x is used on Windows.
* Show a warning when a config export is not supported. Ref #2762

## 2.1.15 21/03/2019

* No changes on the GUI.

## 2.2.0a4 05/04/2019

* Use the full version number for path to config files. Ref https://github.com/GNS3/gns3-gui/issues/2756
* Fix error message when shutting down GUI without a started server.
* Fix remote packet capture and make sure packet capture is stopped when deleting an NIO. Fixes https://github.com/GNS3/gns3-gui/issues/2753
* Store config files in version specific location
* Update pytest from 4.3.1 to 4.4.0
* Fix error messages on closing GNS3 application. Fixes https://github.com/GNS3/gns3-gui/issues/2750
* Fix bug when list of files for an appliance is not displayed.
* Update 'local' to 'bundled' in server & gui, Fixes: #1561

## 2.2.0a3 25/03/2019

* Fix bug when changing symbol. Fixes #2740
* Fix issue when images are not uploaded from appliance wizard. Ref https://github.com/GNS3/gns3-gui/issues/2738

## 2.2.0a2 14/03/2019

* Try to handle stacked widget layout differently. Ref #2605
* Early support for symbol themes.
* Download custom appliance symbols from GitHub Fix symbol cache issue. Ref https://github.com/GNS3/gns3-gui/issues/2671 Fix temporary directory for symbols was not deleted Fix temporary appliance file was not deleted
* New export project wizard.
* Update paths for binaries moved to the MacOS directory in GNS3.app
* Prevent to change layer position for locked items. Ref #2679
* Display available appliances in a hierarchical folder structure. Fixes #2702
* Handle locking/unlocking items independently from the layer position.
* Better description to why an appliance cannot be installed.
* Force jsonschema dependency to 2.6.0
* Fix broken idle-pc support. Fixes #1515

## 2.2.0a1 29/01/2019

* Fix default NAT interface not restored on Windows. Fixes #2681
* Merge and improvements to the setup wizard. Fixes #2676.
* Adjust the setup wizard (VMware image size, layouts).
* Refactor appliance wizard.
* Natural sorting support for custom adapters tree widget.
* Add the word "template" to configuration dialog titles.
* Reorder node contextual menu.
* Option to limit the size of node symbols (activated by default). Ref #2674.
* Resize SVG node symbol only when height is above 80px. Ref #2674 Work on str instead of binary when resizing SVG symbol.
* Automatically resize SVG symbols that are too big. Ref #2674.
* Bigger new template wizard.
* Fix DeprecationWarning: invalid escape sequence. Fixes https://github.com/GNS3/gns3-gui/issues/2670
* Use theme icons in other contextual menus. Fixes #2669
* Change some text regarding appliance installation.
* Handle errors when creating template from appliance.
* Template creation from an appliance.
* Basic support to create new template from appliance.
* Fix race condition when trying to automatically open a console and the project is already running. Fixes #1493.
* Fix issue with IOS c7200 templates and usage variable.
* Add usage instructions to node tooltip. Ref #2662.
* Smaller node info dialog.
* New node information dialog to display general, usage and command line information. Ref https://github.com/GNS3/gns3-gui/issues/2662 https://github.com/GNS3/gns3-gui/issues/2656
* Support "usage" field for Dynamips, IOU, VirtualBox and VMware. Fixes https://github.com/GNS3/gns3-gui/issues/2657
* Add "new template" entry to File menu. Fixes #2658
* Fix bug with filter in add template. Fixes #2651.
* Fix missing method '_newApplianceActionSlot'. Fixes #2643.
* Use "template" to name what we use to create new nodes.
* Use project instead of topology where appropriate.
* Make sure nothing is named "compute server".
* Use "node" instead of "appliance" for grid support.
* Support for differing grid sizes for appliances and drawings. Requires corresponding commit on gns3-server.
* New projects can be created with show grid/snap to grid.
* Disallow changing layer of a locked object. Ref #2513.
* Cosmetic changes regarding appliances.
* Fix issue when duplicating an appliance on GUI side.
* Fix issue to access configuration pages for Ethernet switch and hub appliances.
* Fix small bugs when using the new appliance management API.
* Fix bug with custom adapters and categories for Docker VM. Fixes https://github.com/GNS3/gns3-gui/issues/2613
* Fix bug with categories with Docker appliances.
* Schema validation for appliance API. Ref #1427.
* Remove generic controller settings API endpoint.
* Fix conflict between the two websocket streams (project & controller).
* Fix platform.linux_distribution() is deprecated. Fixes https://github.com/GNS3/gns3-gui/issues/2578
* Allow multiple appliances to be installed. Ref #2490
* Add more information about appliance templates.
* New appliance wizard to install an appliance from different sources. Ref #2490
* Redesign appliance handling part 1. Ref #2490  - Removed appliance templates from device dock  - Use new controller notification stream  - Fixed device update and remove from device dock
* Fix "Network session error" issues. Fixes #2560.
* Set default layer for newly created nodes to 1 and 2 for all other drawings. Ref #2513.
* Deactivate TraceNG module
* Main menu actions to WebUI and Light Web Interface
* Enable TraceNG module
* Add Solar-Putty command line. Ref #2519.
* Fix issues when locking/unlocking items. Ref #2513.
* Fix tests for default note font/color.
* Console support for clouds (to connect to external devices or services). Fixes #2500.
* Fix LabelItem tests.
* Separate appliance font from note font. Fixes #2477.
* Do not include spaces in link description (%d replacement) for packet analyzer command. Ref #2485.
* Fix error when trying to open project. Fixes #2508
* Launch packet capture analyzer command without creating pipe.
* Streamline appliance wizard. Fixes #2224.
* Fix "Node list view not updated when renaming or deleting appliance template". Fixes #2356.
* Automatically resize the Custom adapters configuration dialog. Fixes #2467.
* Change size of custom adapters configuration dialog. Ref #2467.
* Improve node tooltips. Fixes #2462.
* Do not activate "console auto start" by default. Ref #1910.
* Support for console auto start. Fixes #1910
* Add custom_adapters setting support for appliance files. Ref #2361.
* Possibility to customize port names and adapter types for Qemu, VirtualBox, VMware and Docker. Fixes #2361. MAC addresses can customized for Qemu as well.
* Allow to have the projects with the same name in different locations. Fixes #2380.
* Save state feature for VirtualBox and VMware. New "On close" setting to select the action to execute when closing/stopping a Qemu/VirtualBox/VMware VM.
* Support for suspend to disk / resume (Qemu). Ref #725.
* Fix bug with 'none' console type for Ethernet switch. Fix some tests related to traceng.
* Allow to resize a Qemu VM disk (extend only). Ref #2382.
* Allow to select the default NAT interface in preferences for local server.
* Fix missing lock and unlock icons in resources.
* Consistent icon styles for contextual menu. Fixes #1272.
* Spice with agent support for Qemu VMs. Fixes #2355.
* Fix zoom-in zoom-out step values. Ref #2457.
* Support for console type "none" for all VMs. Fixes #2452.
* Allow to copy Dynamips, IOU, Qemu and Docker templates in preferences. Fixes #2451.
* Support for none console type (Qemu & Docker only)
* Support Qemu with HAXM acceleration.
* Use PyQt 5.10 and change AV build to use MSVS2017
* PyQt5.10 support, Ref. #2434
* Allow to accept a different md5 hash than the one in the appliance file. Ref. server#1246
* Critical information during upload file with different md5, Ref. #1246
* Restore locked item state.
* Bump to version 2.2.0dev1 & refresh resources/ui files.
* Have the contextual menu use icons from the active style. Ref #1272.
* Individually lock or unlock an item on the scene. Fixes #1228.
* Improve lock and unlock all items so some actions can still be performed on objects. Fixes #1134.
* Lock or unlock all items button. Fixes #1134.
* Move console to all devices icon after the separation bar. Ref #1272
* Lock icons. Ref #1134.

## 2.1.14 27/02/2019

* Better description to why an appliance cannot be installed.

## 2.1.13 26/02/2019

* Disable computer hibernation detection mechanism. Ref #2678
* Add some advice for request timeout message. Fixes #2652
* Show/Hide interface labels when status points are not shown. Fixes #2690
* Do not print critical message twice on stderr. Replace QMessageBox calls with no parent by log.error()/log.warning().
* Show critical messages before the main window runs.
* Avoid using PyQt5.Qt, which imports unneeded stuff. Fixes #2592
* Fix SIP import error with recent PyQt versions. Fixes #2709
* Upgrade to Qt 5.12. Fixes #2636
* Adjust the setup wizard (VMware image size, layouts).

## 2.1.12 23/01/2019

* Option to resize SVG symbols that are too big (height above 80px, activated by default). Ref #2674.
* Update VMware banners and links.
* Allow users to refresh the template list in the nodes view panel.
* Fix Dynamips decompress doesn't work with relative images. Fixes #2648.
* Update download URL for "Check For Update".

## 2.1.11 28/09/2018

* Handle deleted SIP objects.
* Update paths for UltraVNC and VirtViewer.
* Indicate if Solar-PuTTY is included or not. Fixes #2595
* Fix bad link to installation instructions in README.rst. Fixes #2590
* Downgrade to Qt 5.9. Fixes #2592.

## 2.1.10 15/09/2018

* Fix small errors like unhandled exceptions etc.
* Fix when appliance version is not available for Dynamips/IOU/Qemu. Fixes #2585.
* Fix issue when installing appliance with no version selected. Fixes #2585.
* Check for existing appliance name across all emulator types. Fixes #2584.
* Improve the invalid port format detection. Fixes https://github.com/GNS3/gns3-gui/issues/2580
* Catch OSError/PermissionError when checking md5 on remote image. Fixes #2582.
* Fix UnicodeDecodeError in file editor. Fixes #2581.
* Catch import error for win32serviceutil. Fixes #2583.
* Fix bug with empty project ID when creating a new node. Fixes #2366
* Fix various small errors, mostly about non-existing C/C++ objects.
* Send extra controller and compute information in crash reports.
* Update setup.py and fix minor issues.
* Set the default delay console all value to 1500ms if using Solar-PuTTY.
* Make Solar-Putty the default if installed. Ref #2519.
* Fix issue with custom appliance. Fixes https://github.com/GNS3/gns3-registry/issues/361
* Forbid controller and compute servers to be different versions. Report last compute server error to clients and display in the server summary.
* Fix issue with appliance categories. Fixes https://github.com/GNS3/gns3-registry/issues/361
* Add compute information to crash reports.
* Add controller version in Sentry bug reports.
* Backport: Fix "Network session error" issues. Fixes #2560.
* Add SolarPutty command line. Fixes #2519.
* Add missing Qemu boot priority values. Fixes https://github.com/GNS3/gns3-server/issues/1385
* Update PyQt5 from version 5.8 to version 5.10. Fixes #2564.

## 2.1.9 13/08/2018

* Fix incorrect short port names in topology summary. Fixes https://github.com/GNS3/gns3-gui/issues/2562
* Add compute version in server summary tooltip.
* Fix test for Qemu boot priority. Fixes #2548.
* Fix boot priority missing when installing an appliance. Fixes #2548.
* Support PATH with UTF-8 characters in OSX telnet console, fixes #2537
* Allow users to accept different MD5 hashes for preconfigured appliances. Fixes #2526.
* Do not try to update drawing if it is being deleted. Ref #2483.
* Catch exception when loading invalid appliance file.

## 2.1.8 14/06/2018

* Add error information when cannot access/read IOS/IOU config file. Ref #2501
* Fallback when using process name to bring console to front.
* Use process name to bring console to front. Fixes #2514.

## 2.1.7 12/06/2018

* Do not try to update link if it is being deleted. Fixes #2483.
* Fix can't add SVG image to project. Fixes #2502
* Remove unwanted trailing characters and other white spaces when reading .md5sum files. Fixes #2498.
* Update interface sequence number check. Fixes #2491.
* Logo should not have context menu, Fixes: #2507
* Update logo position only when changes, Fixes: #2506

## 2.1.6 22/05/2018

* Ask for global variables when project is loaded
* Add/Edit global variables of project
* Rename tabs at Edit Project
* Global variables tab on Edit project
* Support of supplier logo and url
* Add missing crowdfunder name in About dialog.
* Project variables and supplier
* No timeout when duplicating a project.
* No timeout when restoring snapshot.
* Add advanced settings for docker and ExtraHosts param, Ref. #2482
* Replace "not supported" by "none" in topology summary view.

## 2.1.5 18/04/2018

* Fix Qemu binary list locks when a version is deleted. Fixes #2474.
* Fix invalid answer from the PyPi server. Fixes #2473.
* Fix wrong wizard page name.
* Grid size support for projects. Fixes #2469.
* Remove 'include INSTALL' from MANIFEST. Fixes #2470.
* Check for valid IP address and prevent to run on non-Windows platforms.

## 2.1.4 12/03/2018

* Update node on server on any change, Fixes: #2429
* Mark IOU layer 1 keepalive messages feature as non-functional. Fixes #2431.
* Images refresh when added via settings, Fixes:#2423
* Emit project_loaded_signal after project creation
* Add option Show interface labels on new project, Ref. #2308
* Improve finding pyuic3.exe on Windows
* Use debug for error downloading file messages. Fixes #2398.
* Refresh buttons in the cloud node to query the server for available interfaces. Fixes #2416.
* Handle Certifacte Error, Ref. gns3-server#1262
* Backward compatibility for tests, Ref. #2405?
* Use UTF-8 for IOURC file migration.
* Look for symbols on controller, Ref. #2405
* Display an error message if Telnet console program cannot be executed.

## 2.1.3 19/01/2018

* Change messages when there are different client and server versions. Fixes #2391.
* Fix "Transport selection via DSN is deprecated" message. Sync is configured with HTTPTransport.
* Refresh CPU/RAM info every 1 second. Ref #2262.
* Only check for AVG on Windows
* Improve the search for VBoxManage.
* Allow telnet console to node with name containing double quotes. Fixes #2371.

## 2.1.2 08/01/2018

* Update VMware promotion in setup wizard.
* Confirm exit. Fixes #2359.
* Fix with .exe build

## 2.1.1 22/12/2017

* Fix dragging appliance into topology from nodes window, fixes: #2363
* Fix Appliances in Docked mode, fixes: #2362
* Create local variable in order to debug issue in the next occurrence, #2366
* Fix ParseError: not well-formed (invalid token), #2364
* Fix local variable 'vm' referenced before assignment #2365
* Fix: 'NodesDockWidget' object has no attribute 'uiNodesView', #2362
* Tentative fix for packet capture not working correctly when remote main server is configured. Ref #2111.
* Log Qt messages with log.debug() instead of log.info().
* Fix auto idle-pc from preferences. Fixes #2344.
* Snapshoting project without timeout but with  button. Ref. #2314
* Improve validation for idle-pc.
* Activate faulthandler.
* Add PATH to OS X console commands
* Use raw triple quotes in large console settings This eliminates one level of quoting
* Fix issue in node summary when console is not supported by a node.
* Remove unused symbols. Fixes #2320.
* Show console information in Topology Summary Dock. Fixes #2258.
* New option: require KVM. If false, Qemu VMs will not be prevented to run without KVM.
* Implement variable replacement for Qemu VM options.
* Show on what server a node is installed in the servers summary pane. Fixes #2279.
* Add more info when cannot remove capture file after stopping packet capture in a remote project. Ref #1223.
* Do not overwrites the disk images when copied to default directory. Fixes #2326.
* Only replace quoted telnet for macOS Telnet commands. Ref #2328.
* Support Telnet path containing spaces. Ref #2328.
* Fix problem when embedded telnet client path contains a space on macOS. Ref #2328.
* Do not launch console for builtin nodes when using the "Console to all nodes" button. Fixes #2309.
* Update frame_relay_switch_configuration_page_ui.py
* Turn off timeout for node creation

## 2.1.0 09/11/2017

* Update dynamips binary on OSX

## 2.1.0rc4 07/11/2017

* Accurate upload progress dialogs for large files
* Disable direct file upload on default
* Add registry version 5
* Direct file upload enabled on default
* Progress Dialog: don't count finished queries done in background
* Add debug messages to file upload
* Image Upload Manager for uploading
* Fix race condition on NodesDockWidget, fixes: #2304
* Do not write an error message when importing non existing config from a directory. Fixes #2296.
* Fix bug when replacing Telnet path on OSX. Ref #2274.
* Back to development on 2.1.0rc3

## 2.1.0rc3 19/10/2017

* Add debug when using Telnet path on OSX. Ref #2274.
* Force to use the telnet client embedded in DMG. Ref #2274.
* Upload directly to compute - experimental feature
* Filter additional QXcbConnection log messages
* Do not add missing file extension for screenshot file names on Mac. Fixes #2287.
* Log Qt messages as info instead of error. Ref #2281.

## 2.1.0rc2 04/10/2017

* Only show "can't get settings from controller" message in debug mode.
* Remove explicit Telnet path on OS X. Ref #2274
* Disable WebSocket notification for lower PyQT version than 5.6. Fixes #2272
* Increase timeout to 5 minutes when creating and restoring a snapshot.
* Add more information when a request timeouts. Ref #2277.
* Do not show the progress dialog when moving a node. Ref #2275.
* Increase timer before showing a progress dialog from 250ms to 500ms. Ref #2275.
* Use embedded Telnet client on OS X. Ref #2274.
* Fix small bug when adding an appliance template and the name already exists.
* Use RAW sockets by default on Linux for VMware VM connections.
* Increase timeout to get compute servers from controller. Ref #2269.
* Fix "Node doesn't exist" after deletion, but still on the canvas. Fixes #2266.
* Make sure the warning button icon appears in cloud properties dialog on Windows. Fixes #2245.
* Fix bug when cancelling the importation of a configuration file. Fixes #2260.

## 2.1.0rc1 13/09/2017

* Fix missing spice console option in appliance template schema. Fixes #2255.

## 2.1.0b2 05/09/2017

* Fix resources dependencies for cloud configuration page (Fixes: #2251)
* Disabled possibility of moving items under zero layer (Fixes #2220)
* dialog-warning.svg fallback for themed icon (Ref. #2245)
* Change width of packet filters dialog (Fixes #2244)
* Fix high CPU usage when using packet filters. Fixes #2240.
* Toggle Node menu item (Fixes #2227)
* Fixes multiselection styles change crash on LineItem (#2216)
* Fixes loading symbols for QEMU at Edit Page (#2214)
* Fixes exception when right click on Dynamips router in the device dock (#2211)
* Update frame_relay_switch_configuration_page.ui

## 2.1.0b1 04/08/2017

* Info added to the Nat node
* Add missing popup information in cloud and docker node
* Handle invalid json in websockets
* Avoid invalid bad request error when receiving partial answer
* Catch parse error for broken SVG
* Filter QXcbConnection log messages
* Catch class 'PyQt5.QtNetwork.QNetworkReply'> returned a result with an error set
* Fix KeyError: 'overlay_notifications'

## 2.1.0a2 31/07/2017

* Fix permission error when importing a project on a remote server
* Fix RecursionError
* Fix 'NodesDockWidget' object has no attribute 'loadPath'
* Fix 'MainWindow' object has no attribute '_settings
* Fix object has no attribute 'warning_signal'
* Fix timeout issues when using an appliance
* Make sure ubridge path is not a directory

## 2.1.0a1 24/07/2017

* Packet filtering
* Suspend a link
* Duplicate a node
* Move config to central server
* Appliance templates on server

## 2.0.3 13/06/2017

* Display error when we can't export files
* Fix auth header not sent is some conditions
* If we have auth issue at server startup continue to get better error
* Do not override IOU configuration file when you change the image
* Fix some PNG loading issues on Windows
* Handle label with missing elements
* Support floating value for font size
* Handle partial json in a response
* Add Dominik as a new team member

## 2.0.2 30/05/2017

* Show a default symbol in case of corrupted file
* When another gui is already running exit instead of proper close to avoid any issue
* Fix duplicate on remote server use wrong location
* Display the location of settings when we disallow opening due to old release
* Improve search for dynamips in development on OSX
* Fix error display when loading a .png custom symbol
* Fix a crash in the progress dialog
* Fix a race condition when exporting a closed project
* Fix RuntimeError: wrapped C/C++ object of type NodeItem has been deleted

## 2.0.1 16/05/2017

* Improve inline help. Fixes #1999. Add a warning about wifi interfaces in the cloud. Fixes #1902.
* Copy remote directory path into clipboard in "Show in FileManager". Fixes #1966.
* Fix display of error in progress dialog when we don't have thread
* Fix lost slot and port in dynamips settings
* Do not run import / export of project in seperate thread
* Assert when running an HTTP query outside the main thread
* Proper error when you try to load the pid file as config file
* Log malformed svg text item
* Fix a race condition when right click and delete a node at the same time
* Fix a race condition when snapshoting a closed project
* Update doctor_dialog.py
* Catch remaining missing function listxattr on some Linux host.
* Fix a race condition when creating node and closing project
* Fix error if you put a path in a .gns3a file for qemu
* Fix AttributeError: 'NoneType' object has no attribute '_refreshVisibleWidgets'
* Do not crash if the logging code raise an exception
* Fix some crash in dynamips device preference page
* Fix warning when loading IOU images on Windows
* Do not crash if you don't have configure a packet capture program on Windows
* Ignore error when we can't kill the packet capture
* Fix AttributeError: 'NoneType' object has no attribute 'wasCanceled'
* Fix RuntimeError: wrapped C/C++ object of type QComboBox has been deleted
* Fix RuntimeError: wrapped C/C++ object of type QTreeWidgetItem has been deleted
* Fix detection of https when use for the local server
* Silent the _COMPIZ_TOOLKIT_ACTION warning
* Cacth TypeError: native Qt signal is not callable
* Fix AttributeError: 'C7200' object has no attribute 'warning_signal'
* Catch missing function listxattr on some linux host
* Disallow opening a .gns3 on a remote server
* Fix project closing when we have multiple client connected

## 2.0.0 02/05/2017

* Clarify that we don't override vmware custom adapters
* Strip space from path at project creation

## 2.0.0rc4 20/04/2017

* Catch all error during the generation of log messages.
* Catch a rare node creation error
* Fix missing menu text at application startup
* Fix a race condition in the drawing item
* Catch system error when connecting to local server
* Catch a rare error when killing the capture
* Improve pcap streaming speed
* Upgrade to 5.7.1
* Recent projects list bug
* Fix a race condition in the preferences dialog
* Try to fix some windows Z issues
* Catch a garbage collection issue in the right click on a link
* Fix a compatibility issue with Python 3.4

## 1.5.4 13/04/2017

* Limit ubridge permission to the admin group on OSX
* Upgrade to Qt 5.7.1 on Windows

## 2.0.0rc3 31/03/2017

* Improve timeout handling
* Improve logging when we display a qt message box
* Try to detect computer hibernation
* Fix crash when we send some errors to the user console
* Use QtFile for managing file capture
* Allow to delete a profile from the profile select dialog
* Filter hidden folder in the profil directory
* Prevent user putting port in the remote host name
* Fix RuntimeError: wrapped C/C++ object of type EllipseItem has been deleted
* Fix a rare error in LinkItem
* Fix Image field in nodes list is stale after changing an image
* Fix RuntimeError: Set changed size during iteration
* Better detection of remote server changes
* Add a notice about the fact you need to apply server settings
* Check python version only for setup.py install
* Catch appliance error when creating an appliance new version
* If a node can't be deleted do not remove it
* If something is wrong during packet capture do not disconnect us from the server
* Fix saving dynamips
* Try to fix the hang dialog on some computers
* Fix a rare crash in progress dialog
* If we pass --profile skip the profile select dialog
* Raise an error if the progress dialog is not created from the main thread
* Log qt log to python log
* Fix image are not uploaded to remote main server
* Fix race condition when editing a project
* Poll settings each 5 seconds
* Avoid progress dialog not disapear
* Remove wrong mention about the fact super putty is include
* Avoid a crash when an ios router don't have a chassis
* Fix a potentatial crash in the progress dialog
* Support official docker images in appliances

## 2.0.0rc2 10/03/2017

* Deploy on pypi when we tag
* Fix rare crash in GNS3 VM preference page
* Fix an error on Windows when loading SVG files
* Prevent a potential crash
* Workaround a rare crash when sending analytics
* Catch error when you try to create a node a not existing server
* Fix an error when your local server crash and computer return non unicode
* Fix KeyError: 'slot1'
* Fix a rare crash in import appliance
* Rollback to PyQT 5.8 because 5.8.1 seem to have trouble at install
* Update pyqt5 from 5.8 to 5.8.1

## 2.0.0 RC 1 06/03/2017

* UltraVNC support
* Display less noisy dialog when we can't connect to the remote server
* Prevent the usage of gns3vm as a remote server name
* Fix the VMware wizard for not using a remote server by default
* Prevent the GNS3 VM to appear in remote compute in the VM wizard
* Remove iouyap settings
* Fix missing permission error management
* Avoid a crash when create a new dynamips version in the appliance wizard
* Disallow user to add the same server as a remote server and as local server
* Fix 'module' object has no attribute 'run'
* Monitor and display local server stderr
* Fix some import errors
* Remove placeholder string from appliance wizard
* Avoiding calling multiple time /computes at the same time. And reduce timeout
* Support for appliance v4
* Some tweaks for enabling/disabling HDPI mode.
* Do not display error at first step of the setup wizard
* Disable HDPI by default on Linux and allow to configure it
* Fix an issue when you edit a VPCS node from the node view
* Catch a race condition in managing error static assets download
* Handle error if you try to import an appliance without having the images
* Improve crash proof code of the progress dialog

## 2.0.0 beta 4 19/01/2017

* Update pyqt5 from 5.7.1 to 5.8
* Drop from console view the show command not supported by 2.0
* Try to avoid segfault in some PyQT version
* Support for strike and underline
* Do not use native font selector on mac it could crash
* Use a dedicated QNetwork manager for notification
* Fix a display error in console error message
* Use signal for writting on console to avoid some potential segfault
* Fix a rare warning
* Add more debug when we have an http error
* Disable timeout on project open
* Support for gvncviewer
* Fix a rare crash in the file editor dialog
* Fix a race condition when we display the error
* Fix an issue with invalid hostname detected as an IPV6
* When you update a a node from the node view send settings to controller
* Fix error when permission on the loaded image is broken
* Fix crash with invalid image file in appliance wizard
* Fix error when loading an handmade appliance file
* Fix no error if your VNC client is not configured
* Avoid high cpu usage when connection is lost
* Support {name} in cloud template
* Fix text of the export dialog
* Fix error message when a project is already open
* Fix missing info in tooltip of ethernet switch
* The server manage the vmname when we update the linked virtual box VM
* Fix z value for text
* Avoid a segfault when display an error
* Add sata options in the appliance schema
* Fix a rare crash when exporting IOU configurations
* Allow additionnal properties in registry files
* Fix a potential crash when a symbol is not found
* Strip unused code for OVA support in the registry
* Increase the timeout for killing local server
* Fix error when changing the layer of a drawing item
* Fix double click for open file on OSX
* Add debug to see the arguments use to start the application
* Put the selected engine in the first position of the listbox
* Fix rare crash with dynamips
* Fix rare crash in the progress dialog
* Fix a rare crash in console view
* Fix crash when you drag a file inside GNS3

## 2.0.0 beta 3 19/01/2017

* Fix error if you already have an image with a different name on remote server
* Drop gns3 converter from requirements
* Show correct server name in tooltip
* Menu item to open controller webpage
* Fixes potential exception when adding network module to an IOS router. Fixes #1774.
* Do not export a file config file if empty
* Allow to set console type in qemu wizard
* Fix overwrite of projects
* Fix creation of new appliance version when filename is different
* Fix you can't configure port 0 on ethernet switch
* Fix a race condition when saving as a project and closing it
* Reorder multi link when you delete one
* Ensure we can't connect to occupy port
* Fix AttributeError: 'QImageSvgRenderer' object has no attribute '_svg'
* Fix Unsaved preferences in GNS3 VM warning
* Force margins in configuration tabs.
* Sata disk interface support for Qemu VMs.
* Remove "sata" disk interface. Does not exist in Qemu. Ref #1749
* Add SATA and none disk interfaces on Qemu VM configuration page. Fixes #1749.
* Update pyqt5 from 5.7 to 5.7.1
* Fix TypeError: argument of type 'NoneType' is not iterable
* Fix an error when you edit readme and no projet is opened
* Upgrade Qt 5.7

## 1.5.3 12/01/2017

* Upgrade Qt 5.7

## 2.0.0 beta 2 20/12/2016

* AUX console button text change in MainWindow.
* Fix GNS3 Client not connecting to remote controller
* Delete from project list deleted projects
* Keep a shared list of projects internally
* Fix recent files in new project dialog
* Move recent projects to the file menu
* Fix Tail process for wireshark trace not killed when we change project
* Move project menu items. Ref #1713.
* Display recent files for local controller, recent project for remote controller
* Do not display the remote server if the server is use as a GNS3 VM
* If the notification stream is stopped by something we auto reconnect
* Ignore system proxy to avoid trouble with "Security Suites"
* Avoid close and delete a project at the same time
* Alpha sort of servers summaries
* Fix new remote server doesn't show up in compute summary
* Fix interface number for Switch & Hub templates
* Fix sync of node alignements with the server
* Fix rare condition when you close a project and add a node
* Options -q for quiet startup
* Fix an error when apply permission on OSX
* Support Qemu cpus in GNS3A
* Support for BIOS images
* Fix IdlePC can't be found during setup wizard

## 2.0.0 beta 1 07/12/2016

* Use osascript on OSX for asking admin permission
* Change the method for creating the tmpdir for symbols cache
* Fix a connection error at the end of the setup wizard
* Change how some tabs are organized or named.
* General settings => local settings
* Drop more reference to use local server
* Remove local server checkbox from preferences
* Make sure to not start local server during setup wizard remote server
* Fix Error when editing IOS image created using .gns3a file
* Fix test suites around sip deleted
* Do not auto start the local server in setup wizard
* On OSX execute all sudo in a single operation
* Catch key Compute  is missing during conversion error
* Fix rare crash in gns3.dialogs.appliance_wizard in validateCurrentPage
* Fix  AttributeError: 'Nat' object has no attribute 'configPage'
* Catch one more RuntimeError: wrapped C/C++
* Fix a rare crash in port
* Fix a rare crash when set symbol
* Fix a potential crash
* Fix a potential crash at exit
* Fix crashes
* Remove unused settings from general preferences
* Catch error when you try to import a IOU bin as a licence
* Fix rare crash when exiting
* Fix crash when freeing some ressources
* Fix timeout when exporting large project
* Avoid a rare crash when we free a port
* Fix you can't download symbols after you got an error

## 2.0.0 alpha 4 24/11/2016
* Mark preferences changes when you change a QPlainTextEdit
* Force the VPCS config initial file
* Replace the IOU licence path by an input text
* Fix 403 when loading a remote project
* Fix some possible server not starting on Windows
* Hide the connection refused dialog when we success to reconnect
* Avoid a rare crash when changing topology
* When loading another project disconnect from current project
* Do not crash if we can't list remote list of GNS3 VM engines
* Init the VPCS base config
* Fix invalid ressource path on OSX
* Fix segfault when deleting a node
* Do not download multiple time the same symbol
* Kill tail process when capture stop
* Fix Topology summary contain non existing links
* Fix a rare crash when deleting a link
* Fix export of debug informations when not connected to the controller
* Fix AttributeError: 'DockerVM' object has no attribute 'server'
* Fix error message if you double click on builtin switch
* Fix a rare crash in packet capture
* Restrict ubridge to admin users on OSX
* Natural sort of Nodes in topology summary
* Drop serial console type
* Display an error if you try to open a 0.8.x file
* Fix tab order when editing a compute
* Fix a crash in ethernet switch settings
* Dissallow unknown extensions

## 2.0.0 alpha 3 28/10/2016
* Fix error when opening a project from the cli with a gns3 installed via setup.py
* Fix a rare crash in snapshot dialog
* Fix crash when importing project on a remote server
* Fix crash in appliance wizard
* Fix crash when local server is not available
* Disallow  to overwrite a running project
* Fix a rare crash when deleting a link
* Fix appliance with wrong file name after import
* Fix a crash at startup on Mac when coming from old GNS3 version
* Fix key error in settings  if a compute no longer exists
* All check for vmware linked base are already made server side
* Fix Save as is not switching to the saved project
* Auto reopen a project if connection is lost
* Empty the list of computes nodes when connection is lost
* Try to fix duplicate nodes after snapshot restore on some user computer
* Allow only IPV4 in setup wizard
* Catch error if user tmp directory is read only
* Raise a proper error if packet capture program is invalid
* Fix AttributeError: 'NoneType' object has no attribute 'upper'
* Fix rare crash when killing wireshark
* Export debug informations also from the controller
* Fix a crash in vm wizard
* Fix error when uploading an images from preferences
* Fix snap to grid when initialy drop a node in the topology
* Optimize snap-to-grid code
* Fix a crash with linked clone
* Move prevent using twice the same VM when linked clone is not enable
* Fix If you show interface label and delete the link ghost interface label will appear
* Display short interface label instead of long version
* Fix error  AttributeError: 'NoneType' object has no attribute 'capabilities'
* Fix PermissionError when killing local server
* Handle empty color
* Fix rare crash in save as
* Fix crash in restore default server settings
* Fix an error during import of some 0.8x projects

## 2.0.0 alpha 2 20/10/2016

* Support pure remote server for importing appliance
* Dissallow binding GNS3 server to an IPV6 (not supported by some emulators)
* Drop vmware host type choice in client
* Ask user to restart GNS3 after VMware installation
* Improve duplicate prevention in topology summary
* Add a duplicate button in the project library dialog
* Fix error introduce in previous commits
* Fix duplicates in recent project list
* Fix a project override error
* Fix Duplicated node in node summary when restoring a snapshot
* Fix a crash in the VMware / VirtualBox wizard
* If console host is 0.0.0.0 use controller address
* Fix save issue when importing an appliance
* Strip HTML in console view logs and log files
* Fix TypeError: _expandAllSlot() takes 1 positional argument but 2 were given
* Fix Cannot open created project by using Recents projects
* Update edit project Ui.
* Update crash report key
* Fix a crash when exporting debug without project open
* Fix a crash in rare condition when logging informations to the console
* Fix a crash in compute summary view
* Add a text about how to change the topology size in 2.0 in general preferences
* Improve warning when connection issue to GNS3 VM
* Fix crash in setup wizard
* Fix the wizard for creating appliance template doesn't support remote main server
* Appliance wizard support remote controller
* Fix  Browse button is not working in the local server page in the setup wizard
* Check if local server is running in the setup wizard
* Hide setup wizard after first successful run
* Import appliance and New project are display at the same time
* Support remote controller in the setup wizard
* Fix When importing a gns3a the correct qemu binary is not selected
* Increase creation timeout for docker container
* Make WaitForLambdaWorker more crash proof
* Fix a crash when importing appliance
* Fix error in import appliances
* Try to fix the a segfault when importing appliance
* Fix crash in upload images
* Trust the server for link creation error (avoid sync issue)
* Fix an Error in server preference page
* Fix compatibility with remote server of 1.X
* New appliance dialog should not be display if you cancel the setup wizard

## 2.0.0 alpha 1 29/09/2016
* Save as you go
* Smart packet capture
* Capture on any link between any node
* Select where to run a VPCS node
* Delete a project from the GUI
* Project options
* The cloud is a real node
* Cloud templates
* New cloud interface
* VPCS / Ethernet Switch / Ethernet Hub templates
* Search OS images in multiple locations
* Periodic extraction of startup configs for Dynamips and IOU
* Custom cloud, Ethernet hub and Ethernet switch templates
* Snap to grid for all objects
* Synchronize the node templates when using multiple GUI
* Link label style
* New place holders in command line for opening consoles
* %i will be replaced by the project UUID
* %c will be replaced by the connection string
* Export a portable project from multiple remote servers
* New save as
* Snapshots with remote servers
* Better start / stop / suspend all nodes
* Edit config
* NAT node
* Support for colorblind users
* Support for non local server
* Support for profiles
* Suspend the GNS3VM when closing GNS3
* Edit the scene size
* New API


## 1.5.3 rc1 20/12/2016

* Fix Error when editing IOS image created using .gns3a file
* Fix error when opening a project from the cli with a gns3 installed via setup.py
* Fix a crash at startup on Mac when coming from old GNS3 version
* Fix an error during import of some 0.8x projects
* Ask for restart after installing vmrun
* Improve warning when connection issue to GNS3 VM
* Changes wording in VM wizards.
* Changed sentence.
* Display an error if settings come from a more recent version of GNS3
* Fix Error when no GNS3 VM is configured and you click on new Docker or IOU
* Disallow / in docker container name
* Update iTerm3 console settings
* Fix rename ethernet switch doesn't release the name
* Support for VNC display number in command line replacement
* Fix a crash when a directory with image is not accessible at gns3a import

## 1.5.2 18/08/2016

* Make more clear that VMware VM are not ESXi
* Add AppData and Desktop files
* Fix you can not select the server for VPCS
* Fix error when removing an interface from a cloud
* Fix crash when scanning a directory for image and you don't have permission on a file
* Bring back the warning dialog when no router is configured
* Fix rare crash in server summary
* Fix crash during export

## 1.5.1 06/07/2016

* Try to fix a crash when reseting interface label
* Fix a crash with broken file system
* Fix EtherSwitch default name format
* Fix crash when you have utf-8 char in the README
* Fix rare crash when creating a link
* Stop node before hot unlink
* Prevent a crash due to issue in Qt
* Add another security to prevent client to send empty hostname
* Fix rare crash when deleting interface from the cloud
* Fix rare crash in topology summary view
* Ask user to send explanation if they cross a rare error
* Fix rare crash when deleting a node
* Hotlink support for Docker
* Fix typo in the a warning dialog
* Fix Remote GNS3 VM requires local server
* Fix AttributeError: 'NoneType' object has no attribute '_server'
* No timeout when importing a .gns3project

## 1.5.0 27/06/2016

* Fix double extension of portable project
* Disallow export of project with a cloud
* Change view grid -> show the grid.
* Check if a link can be removed from a running node. Fixes #1320.
* Hide non implemented console options in general preferences. Ref #1315.
* Improve snap to grid
* Change grid color
* Avoid a crash with snap to grid and ostinato logo
* Add a view grid
* Fix you can no longer capture if you start stop capture multiple time
* A button to open the file browser with the configuration file location
* Add snap to grid feature

## 1.5.0rc2 15/06/2016

* Ethernet0 => eth0 for docker
* Validate appliance schema before loading it
* Fix a rare crash when loading images
* Fixes doctor failure with 1.5rc1. Fixes #1290.
* Check for template name collisions.
* Log GNS3 doctor exceptions.
* Option to hide the new appliance template button. Fixes #1277.

## 1.5.0rc1 01/06/2016

* Avoid a segfault when exiting with debug enabled
* Fix the GNS3 VM is visible even if deactivated
* Do not automatically stop the GNS3 VM by default.
* Block VMnet host traffic by default. Solves the traffic loop issue on Windows.
* Remove tooltip for Qemu VM base mac address.
* Fix you cannot select the remote server of your choice in qemu wizard
* Fix issue when deleting a running container
* Allow to block network traffic originating from the host OS for vmnet interfaces (Windows only).
* Change tooltip for Qemu VM base MAC address.
* Improve image import
* Support dragging an image in the GNS3 topology from the system file browser
* Fix an issue with import with no GNS3 VM
* Fix error when using {} in the node name
* Display the progress dialog after 250ms
* Fix a crash when exporting a project with virtualbox or VMware VM
* Set default VMware VM adapter type to e1000.


## 1.5.0b1 23/05/2016

* Remote server selector not enabled in import appliance wizard
* New server dialog is now windows modal
* Fixes issue when UDPPortAllocatedSlot() is called multiple times.
* Private-config is optional.
* Fixes alternative IOS image selection when loading a project.
* Accept fill_color property for rectangle/ellipse objects. Compatibility for old 1.0 projects.
* Fixes check for NPF service and add check for NPCAP service on Windows.
* :latest for docker image is managed server side
* Remove unbreakable space
* Fix Checkbox and radio button are not readable with charcoal style
* Fix existing remotez server is not recognised
* Fix Cannot change docker image adapter number from docker image configuration
* Fix got an unexpected keyword argument 'ram_limit'
* Check that both Qt and PyQt version >= 5.6 to enable high DPI scaling.
* Check Qt version, not PyQt. Fixes #1232.
* Fix you can not turn off the GNS3VM with remote server

## 1.5.0a2 10/05/2016

* Fix issue with PyPi

## 1.5.0a1 10/05/2016

* Rebase Qcow2 disks when starting a VM if needed
* Docker support
* import / export portable projects (.gns3project)

## 1.4.6 28/04/2016

* Fix a typo in qemu preferences
* Fix upload of large image to the VM
* Reduce the number of connection tries from 120 to 40 when connecting the GNS3 server running inside the GNS3 VM.
* Include link to the GNS3 academy. Fixes #1178.
* Snapback feature for port labels. Fixes #1182.
* Prevent users to select VirtualBox.exe instead of VBoxManage.exe. Fixes #1195.
* Improve the vmrun error message
* If we can not read the registry try to guess vmware type from vmrun path
* Ensure that you can not duplicate an interface in a cloud
* Disallow removal of link of running emulator without support of hotlink
* Check PyQT version support dev version
* Show server CPU usage if it's 0
* Clear warnings about using linked clones with VMware Player.
* Double click center on link
* Double click on an element in topology summary center the view on it
* Fix a very very rare crash when closing a project
* Avoid a small blink of the waiting text
* Fix a crash with image item
* Show a symbol in the middle of the link when packet capturing is activated. Ref #789.
* GNS3 doctor: check if the NPF service is running. Fixes #1124.
* Fixes progress dialog is None in accept()
* Fix another race conditions in progress dialog
* Replace the installation instructions by a link to the doc

## 1.4.5 23/03/2016

* Change some sentences.
* Sort snapshots by date
* Block save as and snapshot when a device is running
* If you hit enter in the new project dialog it's work
* Display upload size during progress
* This should avoid blinking dialog. And display better progress
* SetupWizard: limit the number of vCPUs for the GNS3 VM to the number of physical cores.
* Remove blocking code. Ref #1109.
* Fixes "QThread: Destroyed while thread is still running",
* Add a timeout when you are not able to join the remote server
* Remove bad smell from progress dialog and handle ESC key
* Remove root required messages in cloud node. Ref #608.
* Show a warning when the GUI is run with root rights. Fixes #608.
* Change message when closing GNS3 with running device.
* Ask the user to stop device before closing
* At startup display a warning if another GUI is already running
* Fix a crash if you delete a file while refreshing the list of appliances
* Fix double opening of serial console
* Always ask the server for builtin
* Improve detection of vmrun on OSX
* Delete image from images dir when no longer need
* Sort node name in topology summary
* Allow to show a message box for test without starting GNS3
* Drop licence for paramiko since we no longer use it

## 1.4.4 23/02/2016

* Fix crash when selecting no image in GNS3A but clicking on Download
* Fix crash when you have a file size None (testing a new gns3a)
* Prevent the progress dialog to cancel the GNS3VM when it's finish
* Add a command show gns3vm to get the GNS3 VM statusM
* Prevent setup wizard to appear if VM is running
* Display error dialog if a custom console is invalid
* Crash when you import GNS3A just after installing gns3 Fix #1063
* Change the way we check is setup wizard has been turned off Fix #1071
* Do not failed if GNS3 VM server has an incorrect version
* Include the output from vmrun or  VBoxManage when they return an error code.
* Fixes bug that forced the GNS3 VM running in VirtualBox to restart even if no preferences had been changed.
* Allows to cancel the progress dialog when GNS3 tries to contact the server running in the GNS3 VM.
* Ask user to upgrade via the VM menu

## 1.4.3 19/02/2016

* Allow idlepc 0x0 in topology
* Show an explicit error message when status code 0 is returned. Fixes #1034.
* Fixes minor bug when dropping a VirtualBox VM on the scene. Fixes #748.
* Correctly check local server if only local is available in vm wizard
* Make the GNS3 VM server running value more reliable
* Make VM configuration dialog modal
* Cannot take GIF screenshots (write is not supported by Qt).

## 1.4.2 17/02/2016

* Allow gif image (not animated) since patent expire in 2004
* Countdown before starting the GNS3 VM
* Prevent IOU GNS3A install on Windows
* Set timeout from 1 to 3 seconds when waiting for GNS3 VM server. Ref #1034.
* Redirect stderr to stdout when executing VBoxManage or vmrun. Ref #1027.
* Update VMware banners
* Prevent a crash in progress dialog
* Update for 4K monitor
* Allow to cancel the start of the GNS3 VM
* Update the .net converter
* Detect and fix duplicate port name in topology
* Allow to open a custom console on any node
* All node are now SVG items
* Move Qt code to a module so we can add new code in differents files
* Fix rare crash when updating node
* Prevent duplicate server in server summary
* Fix a regression in Host and Cloud
* Check if GNS3 is not installed twice in doctor
* Allow to add custom command to the list
* Update Readme Python 3.4 is require
* Allow to import unknown files via GNS3A
* Fix a problem with gns3 running in background after exit
* Move common code for ports dump to vm.py
* Move common code _updatePortSettings to vm.py
* Fix a crash when searching for alternative images
* Fix a crash with corrupted topology from 1.0
* Remove all the docker code from 1.4 gui to avoid confusion
* Create a dialog for choosing the console command.
* Catch error if Dynamips is disabled for local and no remote available
* Put a link for the GNS3 VM in the setup wizard
* When importing appliance explain why options is gray
* User configurable default name format for VMware and VirtualBox. Ref #748
* Changes "base name prefix" to "default name format". Ref #748.
* User configurable base name support for Dynamips, IOU and VPCS. Ref #748.
* Refactor "Import config" router dialog. Fixes #752.
* Fixes ValueError: cannot mmap an empty file. Fixes #723.
* Saves the "show port names" state in topology files. Fixes #778.
* Fix KeyError: 'midplane' when loading 7200 in some cases
* Hide the server select box for builtin switch if Dynamips local is off
* Fix an issue where the Existing image button can disappear from wizard
* Fix a race condition when you ask for image list but close the windows
* Fix alignments of VMware and VirtualBox in VM choice type
* Better explanation during server choice
* Disabled remote button when we have no remote in server wizard
* Improved lookup for VMware host type. Fixes #970.
* Change some text in nodes view.
* Allow to edit a node via a right click in the node
* Show error if a problem occur when getting remote server KVM status
* Display a clean error when an appliance has an invalid JSON
* MobaXterm integration
* Allow to show the command line used to start a VM
* Add - GNS3 at the end of the windows name
* Fix a crash with doctor on windows
* Fix crash in doctor if ubridge path is empty

## 1.4.1 01/02/2016

* Improvement to detect VMware Player on Linux. Ref #970.
* You can move Dock widgets everywhere
* Link to download VIX api
* Fix SSH present in the server preferences
* Check dynamips and ubridge permission.
* Show a dialog for checking some common issues
* Show a summary with server usages
* Close project on VM when closing the project on all servers
* Allow to not rotate the text when changing all text colors
* Raise an error when psutil is too old
* Fix a race condition when closing the server
* Fix a very very rare crash in topology summary view
* Reset port label positions. Fixes #811.
* Drop SSH support
* Fix inversion of port label when loading a topology
* Fix error when importing Windows XP OVA
* Warn if configuration file contain invalid unicode characters
* Fix a crash when importing some OVA
* Reset the telnet command on Mac
* Fix only one console work for OSX
* Fix a rare crash when loading topology with missing image
* Fix a rare race condition when inserting an image
* Fix a crash when pid file is empty
* Fix a rare crash in progress dialogs
* Fix a crash if you don't have vms when importing a gns3a
* Warn user during appliance install if server is not avaible
* Fix error when you stop the GNS3 VM but break the config before
* startup_config is not mandatory inside .gns3 file
* Fix wrong host on SSH connection
* Fix select of image broken if you need to select multiple images
* Fix a crash when changing qemu cluster size to more than 512
* Fix IOU support in gns3a
* Add urxvt support
* Add a step in the wizard checking KVM support

## 1.4.0 12/01/2016

* Fix rare crash when showing the progress dialog
* Fix crash on Windows when a gui is already running
* Add default idle-pc value for c7200-adventerprisek9-mz.155-2.XB. Fixes #389.

## 1.4.0rc3 05/01/2016

* Add information about antivirus and firewall in case of connection fail
* Change link to doc for missing router image
* On windows and OSX experimental Qemu GNS3A support
* Wait server in thread
* Fix local server non avaible in appliance wizard when local server started by hand.
* Improve pid checks
* Allow Qemu appliances to optionally specify desired disk interfaces in their configuration (defaults to "ide").
* Fix project non closing when you have only remote servers
* Fix Windows layout not saved in some scenario
* Added the ability to name Qemu/VirtualBox/VMware interfaces with numbers starting from 1, along with named aliases for numbers starting from 0, and a tooltip explaining the possible name format variables.
* Added missing Qemu adapters to the topology schema.
* Fix Cannot save my topology getting an error message for temporary topology
* Fix creation of ASA devices
* Turn off Docker until 1.5
* Fix display of server preferences on small screen
* Fix If you turn off the local server and close the gui and reopen preferences you have an issue
* Zoc 7 support
* Fix warning when closing GUI
* Fix crash when opening a new topologies after gns3 converter failure

## 1.3.13 11/12/2015

* Release server 1.3.13

## 1.3.12 11/12/2015

* Fix warning when closing GUI
* Update links for new website.
* Ask user to send bug reports to GNS3.com
* Fix travis dependencies installation
* Drop Webkit from 1.3.X
* Fix crash when opening a new topologies after gns3 converter failure
* Set Wireshark 2.0 as default OSX version
* iTerm 2.9 support
* Add informations about GNS3 VM
* Drops securecrt.vbs
* Fix analytics report on OSX
* Analytics send windows
* Fix the progress dialog freeze bug
* Fix typo in analytics
* Send stats to GNS3 team
* Licenses compliance.
* Fix error when importing dynamips config from non existent directory
* Fix crash when url is invalid
* Add a debug level 2 in the console

## 1.4.0rc2 10/12/2015

* Prevent user turning off the Local server when using the GNS3 VM
* Force VM wizard to be modal
* Fix unicode error when exporting debug informations
* Fix Debug can't be deactivated for current session
* Support relative path for configuration file.
* Report bug to GNS3.com
* Avoid crash when cancel connection to a server
* Fix version number display twice when installing appliance
* Show a warning when you try to save as a remote topology
* Fix application restart after self upgrade
* Cleanup server autostart
* Have default console port start from 2000.
* Fix crash when opening a new topologies after gns3 converter failure
* Fix SSH support
* Fix bus error when writting on console
* Fix Ok & Cancel button in preferences are broken
* Fix After a project load failure you can't open new project
* More fix around closing the GUI
* Fix crash in progress dialog on OSX
* Kill already running zombie server
* Store the pid of the server when started
* Fix a crash in rare case after a PyQT garbage collect
* Allow to use the VNC port range for console
* Preferences dialog resize
* Fix a race condition when opening telnet from apple script
* Experimental support for tabbed terminal on OSX
* Fix validation error when saving topology with an usage
* Fix another case of not closing windows
* Fix GUI doesn't close after connection error to remote server
* Add usage text to device template and on hover
* Fix a rare crash in progress dialog
* Fix crash when displaying an error from the update
* Url encode royal tx url
* Use Royal TX URI scheme thanks to @lemonmojo
* OSX support for Royal TSX
* Merge branch 'master' into unstable
* Set Wireshark 2.0 as default OSX version
* iTerm 2.9 support
* Update debug information dialog.
* Change text for export debug information.
* Add informations about GNS3 VM

## 1.4.0rc1 12/15/2015

* Rename an appliance if the default name is already taken
* Existing image option should be hidden when none is available
* Warn users about the need to uncompress the image
* Fix crash when you have no qemu vms and use gns3a
* Change sentry key
* Fix format_exception() missing 2 required positional arguments: 'value' and 'tb' in topologyFile
* Fix dialog box not returning their result
* Log to console the Qt Message Boxes
* Drops securecrt.vbs

## 1.4.0b5 02/11/2015

* Fix crash when loading invalid appliance file
* Show a message is starting or is stopping in progress dialog
* Drop duplicate code
* Changes some references for "GNS3 VM" to "Local GNS3 VM". Ref #506.
* Fixes progress dialog remains #741.
* Support more boot order for Qemu
* Add Royal TS terminal
* Add a Qt compatible version of partial
* Show Upload filename instead of waiting for
* Fix error where ISO is detected as an OVA during gns3a import
* Removes News Dock Widget.
* Support cdrom image in missing images detections
* Fix crash when appliance is missing
* Support for capture description in Wireshark window title.
* Set the name of the VM in OSX Terminal application
* Fix crash of symbol selector if the first file is a non builtin symbol
* Install appliance from wizard instead of web app
* Fix crash when using an old version of 1.4 server
* Ensure default settings are saved when starting the app

## 1.4.0b4 19/10/2015

* Mockup of appliances wizard
* Fix tests
* Fix Crash when opening an appliance #728
* Mock up for appliance wizard.
* Registry: add -nographic to Qemu options by default. Fixes #730.
* Registry: support for initrd, cpu throttling and process priority.
* Support for modifications to a base Qemu VM (not a linked clone).
* Registry: adds support for switch category, first_port_name and port_segment_size.
* Fix traceback when exiting the GUI
* Show a download button
* Corrects some typos.
* Drops securecrt.vbs
* Display an error message if QtWebkit is not installed.
* Fix console port lost when applying settings
* Remove unused code
* Fix analytics report on OSX
* Fix invalid path with frozen application
* When raising an appliance not found error show full path
* Remove unnecessary checks to know if the local server is running.
* Analytics send windows
* Fixes issue when loading a project using VMware vmnet interfaces. Fixes #319.
* Fix the progress dialog freeze bug
* Revert "Try to solve Scanning for Appliance images doesn't end"
* Try to fix the progress dialog freeze bug
* Drop dead code from getting started dialog
* Fix Appliance installs image without adapting the filename
* Raise error if reference in GNS3a is invalid
* Fix typo in analytics
* Add information on how to debug
* Send stats to GNS3 team
* Licenses compliance.
* Handles warning notifications.
* Try to solve Scanning for Appliance images doesn't end
* Fix TypeError: 'NoneType' object is not iterable  in isLocalServerRunning
* Fix crash AttributeError: 'NoneType' object has no attribute getNewProjectSettings
* Fix error when importing dynamips config from non existent directory
* Fix crash when url is invalid
* Add a debug level 2 in the console
* Fix a crash when loading appliance
* Merge branch 'master' into unstable
* Support upload of multiple vmdk file
* Support PNG in the custom symbol selection dialog
* Add custom messages when computing Idle-PC values. Fixes #704.
* Display the version of Qt in the console
* Do not crash when parsing a Qt version with a snapshot notation
* Force nc path to /usr/bin/nc on Apple
* Revert "Drop netcat for unix socket it's not supported by OSX"
* Catch errors when we have an infinite recursion when copying a folder
* Fix crash in recent files when changing locale
* Catch error when we can't extract egg
* Fix securecrt command line (backported from master)
* Updates SecureCRT command line.
* When it's an ova explain to user he need to download the ova
* OVA file support
* Ignore .cache directory
* Fix update manager crash on Windows
* Support for image in local subdirectory
* Fix duplicate code
* Fixes issue when saving Idle-PC into template. Fixes #674.
* Add link for downloading VMware
* Cache md5sum in memory when loading a gns3a
* Support symbol import from GNS3A
* Allow user to select symbol from his library
* Improve HTTP progress reliability
* Support ubuntu default VNC client (Vinagre)
* Adds the COPYING file.
* Fix  error when receiving an HTTP error during HTTP progress
* Support port_name_format in GNS3 a files
* options is not mandatory in a .gns3 file
* Xshell 5 support
* Add missing gns3-converter to requirements.txt
* Fixes Qemu binaries not listed in the node configuration dialog. Fixes #683.
* Fixes SecureCRT command line.
* Speedup directory scan for images when loading a gns3a file
* Show a progress bar during directory scan when searching for appliances
* Search image by default also in the download directory
* Fixes issue when Telnet doesn't let you to login to an appliance on Linux.

## 1.3.11 07/10/2015

* Display the version of Qt in the console
* Catch errors when we have an infinite recursion when copying a folder
* Fix crash in recent files when changing locale
* Catch error when we can't extract egg
* Updates SecureCRT command line.
* Fixes issue when saving Idle-PC into template. Fixes #674.
* Adds the COPYING file.
* Xshell 5 support
* Add missing gns3-converter to requirements.txt
* Fixes issue when Telnet doesn't let you to login to an appliance on Linux.
* Improve alignments. Fixes #215.
* Spelling correction

## 1.4.0b3 22/09/15

* Add a warning if you don't select VMware or VBox in Setup Wizard
* Fix Configuration not always saved in client
* Fixes file path reference issue.
* Fix Appliance doesn't work on local Server #669
* Allows Qemu VM template editing if the server is not running. Fixes #671.
* Fixes NIO_VMNET != NIO_VMnet.
* Automatically add the -no-kvm option if -icount is detected to help with the migration of ASA VMs created before version 1.4
* Fix the Runtime error
* Improve alignments. Fixes #215.
* Updates kernel command line of ASA.

## 1.4.0beta2 17/09/15

* Drop netcat for unix socket it's not supported by OSX
* VMware fusion is supported
* Fix race conditions in http_client
* On OSX show a warning when using an old Qemu
* Tab support for xfce4-terminal
* Improve alignments. Fixes #215.
* Fixes ethertype validation error.
* Improve check for uBridge permissions.
* Fix an uuid is display instead of the server url
* Set root permission to ubridge on OSX
* Show GNS3 version at startup
* Allows to select a remote server to run a switch. Fixes #653.
* Support for packet capture on VMware VM links.
* Always use ubridge with VMware by default
* Fix PermissionError: [Errno 1] Operation not permitted when kill process
* Support drag & drop gns3a
* Fix an error when loading IOU schema with private_config
* Support open a file via double click on OSX
* Initial version of an appliance file format
* Adds docker symbols. Fixes #643.
* Call the vmnet management script from the GUI (with admin rights). Implements #639.
* Use self update only if experimental features are allowed
* Add an option for enabling experimental features
* Backport docker support from Google Summer Of Code (not enabled)
* Merge branch 'qinq_ethertype' of https://github.com/Bevaz/gns3-gui into Bevaz-qinq_ethertype
* Allows VMware VMs to use vmnet interfaces for connections without using uBridge.
* Add a firewall symbol
* Detect broken link in topologies
* Fix project not closing
* Fix autostart
* Fix file not found exception in vpcs list dir
* Add missing virtio-net-pci to the json schema
* Fix the all devices views
* Fix double click event on Note Item
* Fix Accepting insecure https connections creates additional server entry
* Allow developer to debug packet capture on Windows
* Fix saveAs error  unsupported operand type(s) for +=: 'NoneType' and 'str'
* Catch error when antivirus corrupt our own JSON errors
* Add a note about VIX API require for VMware player
* Create image directory if not exists
* Allow GUI to be start with python -m gns3
* Avoid errors in qemu configuration if server has been deleted
* Fix error when the IOS image directory is not writable
* Do not crash if something intercept the call to the update server
* Fix super(): no arguments in SSH client
* Catch error when configuration file contain invalid UTF-8 chars
* Fix JSON schema for dynamips power supply and  sensors
* Fix missing boot_priority in JSON schema
* Complete the error message about corrupted topologies
* Removes ASAv warning in Qemu Wizard.
* EthernetSwitch: Allow to choose ethertype for QinQ outer tag.
* Adds missing properties for rectangle and ellipse in schema validation.
* Use Qemu 0.11.0 instead of version 0.13.0 on Windows.
* Fixes bug when opening Node properties dialog via a double click.
* SecureCRT (installed on personal profile) command line.

## 1.3.10 04/09/2015

* Updates kernel command line of ASA.
* Fix file not found exception in vpcs list dir
* Fix saveAs error  unsupported operand type(s) for +=: 'NoneType' and 'str'
* Catch error when antivirus corrupt our own JSON errors
* Use Qemu 0.11.0 instead of version 0.13.0 on Windows.
* Removes "resources_type" references. Fixes #493.
* Fixes bug when opening Node properties dialog via a double click.
* SecureCRT (installed on personal profile) command line.

## 1.4.0beta1 07/08/2015

* Show an error if you try to use a local server not started
* CLear the list before asking for VM list for Vbox and Vmware
* Fix password lost for remote servers
* Fix schema for virtualbox 1.3.2 topologies
* Refactor all VM wizards
* Fix Apply not enabled when removing a remote server
* Fix remote server list display when use_local_server for Qemu
* Fixes #601 (spelling error).
* Store the url of server in gns3_gui for third party apps
* Fix error when editing a qemu device with a relative path
* Catch exception when starting packet capture reader for a remote packet capture. Fixes #597.
* Fixes KeyError: 'vmx_path'. Fixes #595.
* Support for CPUs setting for Qemu VMs.
* Fix chicken of VNC command and add a warning about bugs in OSX VNC
* Fix issue whith auto update when we release a new build

## 1.4.0alpha4 04/08/2015

* Use half the available physical memory for the GNS3 VM in the Setup Wizard.
* Drop useless notion of resource_type
* Fix When you modify config from outside router list is not refresh
* Sync auth settings between 1.3 and 1.4
* Group HTTP bad request by path
* Disallow connection to a different major version in all cases
* Show the server choice in wizard if you have a VM or a remote server
* Fix local server settings erased at each launch
* Support for Qemu disk interfaces, cd/dvd-rom image and boot priority.
* Prevents progress dialog to stay displayed (fixes graphical bug).
* Check that DHCP is enabled on the VirtualBox host-only network associated with the VirtualBox GNS3 VM. Fixes #287.
* Fixes Qt5 incompatibility.
* Catch exception when trying to launch Wireshark.
* Fixes migration of cloud interfaces. Fixes #582.
* Wait for the server to be fully started in the GNS3 VM. Fixes #581.
* Fix issue with file upload and Qt 5.5
* Improves the symbol dialog. Implements #514.

## 1.3.9 03/08/2015

* Catch exception when trying to launch Wireshark.
* Backport: fixes migration of cloud interfaces.

## 1.4.0alpha3 28/07/2015

* IOUVM converter
* Create qemu disk image on remote server
* Fix _addRemoteServer() got an unexpected keyword argument 'local'
* Do not crash if configuration file is removed
* Fixes rare issue when adding a link. Fixes #573.
* Fixes crash with  PyQt 5.5. Fixes #568.
* Changes how to look for the vmrun.exe location.
* Inform user before exiting preferences dialog with changes
* Write GNS3 upgrade to appdata
* Fix windows asking for upgrade to the wrong version

## 1.3.8 27/07/2015

* Fixes rare issue when adding a link. Fixes #573.
* Backport: option to drop nvram & disk files for IOS routers in order to save disk space.
* Avoid the creation of a NIO when one has been cancelled.
* Fix Crash with chinese characters
* Use the same location for the server config on GUI and server
* Catch invalid reply from the remote server

## 1.4.0alpha2 22/07/2015

* Cloud support with the GNS3 VM.
* Display an error message when Qemu binaries cannot be retrieved in the Qemu VM configuration page.
* Remove default FLASH when no hda disk for Qemu VMs. Fixes  #535.
* Use the registry to find vmrun if the default VMware install path doesn't exist. Fixes #546.
* Avoid the creation of a NIO when one has been cancelled.
* Fix Crash with chinese characters
* Display an error if terminal command is invalid
* Prevents "Show in File Manager" to be used with generic switches.
* Remove unused dependencies
* Drop PyQt4 support and show an error for users
* Fixes symbol for VM template gone after restart. Fixes #538.
* Fix VirtualBox GNS3 VM
* Fix issue with remote server not saved/migrated
* Remove ram as a mandatory dynamips settings
* Force UTF-8 when reading server configuration file

## 1.4.0alpha1 09/07/2015

* Remove unused cloud code from the 1.4
* Setup Wizard (to be tweaked). Implements #402.
* Adds -no-kvm to the ASA template and ignore -no-kvm on platforms other than Linux. Should resolve #472.
* Explicitly set the acceleration method to tcg for ASA templates. Should resolve #472.
* Show an error if the console port range overlaps the default VNC port range (5900 to 6000) in the server preferences.
* Support self update of the application
* Option to adjust the local server IP address to be in the same subnet as the GNS3 VM.
* Warning about deprecated ASA on Qemu
* Moves KVM setting to Qemu preferences.
* VNC console support for Qemu VMs. Implements #447.
* Change the location of the config file on OSX
* Adds first port name option (for management interfaces). Completes #309.
* Add a force quit button when closing the app
* Basic auth support for remote servers
* Adds symbol overview in tooltips for all symbol text fields.
* Remove SVG icons used in hover events.
* Support for custom symbols
* RAM usage based load balancing. #419.
* Creates a new "Servers" config section and moves "LocalServer", "RemoteServers" and "GNS3VM" under it.
* Support spaces in the local server log path.
* Round-Robin load balancing support. #419.
* Auto upload image if missing on remote server
* ACPI shutdown support for VMware VMs. Fixes #436.
* Add timestamps to gns3_gui.log
* Store MD5 of images in topology
* SSL support
* GNS3 VM support
* Add a specific icon for VPCS
* Ensure no colored log output on Windows
* Enable KVM acceleration option.
* Apply the result of the auto Idle-PC feature to other routers with the same IOS image.
* Improve config change autodetect
* Show in file manager (#260: to complete using the VM directory instead).
* Open/save dialog is opened in project folder when importing/exporting configs. Fixes #299.
* IPv6 support.
* Import/Export support for IOU nvrams.
* Option to drop nvram & disk files for IOS routers in order to save disk space.
* Fix IOU server edit
* JSON schema for checking topologies
* Support for base MAC address for Qemu VMs.
* Drop Python 3.3
* ACPI shutdown support for Qemu VMs.
* ACPI shutdown support for VirtualBox VMs.
* Rename node configurator to node properties.
* Merge pull request #381 from GNS3/doubleclick_label
* If you doubleclick on a label we open the change hostname dialog
* Fix GNS3 server location for OSX
* Serial console implementation for VMware VMs.
* Ubridge configuration support.
* Adds a wizard for creating images with qemu-img and mofified qemu configuration page to use it.
* Download remote project with md5 support
* SSH support
* Avoid moving .gns3_temporary files.
* New inline help text for the idle-pc dialog.
* Add support for IOS-XRv under qemu wizard.
* Upload images from gui
* Text can now has an alpha channel, allowing for transparent or semi-transparent text.
* The device list in the configuration dialog is hidden by default when only one device is selected.
* Adds multi select support in all device template pages.
* Adjusted the double click action so that a click on a stopped node opens the configuration dialog with all selected nodes and a double click on a started node consoles to all selected devices.
* VMware support for Windows and Linux
* Listen for notifications from servers.
* Migration to QT5
* Wireshark remote packet capture


## 1.3.7 22/06/2015

* Makes sure Hub Ethernet port names are string.
* Support spaces in the local server log path.
* Fixes issue when setting the local server settings.
* Fix a crash with Python 3.3
* Fixes WICs are not displayed correctly. Fixes #434.
* Do not load settings that the GUI doesn't use.

## 1.3.6 16/06/2015

* Fix an issue with 1.4dev compatibility

## 1.3.5 16/06/2015

* Do not crash in a very rare case on Windows when stoping local server
* Escape usage to glob
* Fix QMessageBox.NoButton): argument 1 has unexpected type 'Servers'
* Turn on/off local server auth
* Fix 'ValueError' object has no attribute 'errno' in IOS decompress
* Fix error if communication with the update server is intercepted by a third party.
* Fix auth errors if you change the local server IP
* Support auth for local server
* Ensure no colored log output on Windows
* Fixes issue with default router settings for templates.
* Display a proper message if you use a remote server started with --local
* Catch zlib error when uncompress IOS
* Raise error if we pass non string to Port name
* Add basic auth support for local server

## 1.3.4 02/06/2015

* Check if an IOS image is set in the IOS router template
* Ensure the version number is written in configuration file
* Prevent users to add links to running Qemu VMs and start a capture on running VirtualBox VMs.
* Fix resize issue in server page
* Fix segfault when starting OSX server with allow connection from anywhere
* Fixes bug when editing c7200 templates.
* Fixes IOS decompression. Fixes #370.
* Topology auto start work for VPCS
* Avoid moving .gns3_temporary files.
* Handles MemoryError.
* Fix crash when a process listen on GNS3 port return an empty JSON
* Another fix for the topology None error
* Fix a rare crash in completion
* Fix crash when loading topology in rare conditions

## 1.3.3 14/05/2015

* New inline help text for the idle-pc dialog.
* Reactivate auto idle-pc in device contextual menu + save a chosen idle-pc value in template.
* Adds name to the thank you section.
* Prevent users to use VirtualBox linked clone VMs in temporary projects (for now).
* Capture error if the command is invalid
* Cleanup egg cache when exit
* Fix a crash in console when you used non UTF-8 terminal
* Fix crash during save as
* Change title when exporting an IOS startup-config.
* Removes analytics client on closing.

## 1.3.3rc1 07/05/2015

* Catch broken pipe error catched for OSX
* Prevent a topology made for next version to be open in previous version
* Check if the local server is really a local server
* NIO NAT support for QEMU VMs (user mode back-end is used).
* Modified version requirements, so that they require the dependency versions as minimums. Added some more detailed instructions for compilation on Windows.
* Prevent user to enter a None port
* Fix broken pipe error on OSX when frozen
* Prevent the same link created twice on OSX
* Project loading: names and IDs must be assigned to ports on the client side after nodes have been created. Fixes #326. Fixes config updating for IOS router and IOU devices.
* Fix a crash when dropping a .gns3
* Cleanup VPCS code
* Turn off config parser interpolation
* Support unicode characters in regex
* Fixes duplicate entries for "Recent files" on Windows. Fixes #316.
* Fixes VPCS multi-host. Fixes #318.
* Fixes issues when importing configs for IOS, IOU and VPCS. Fixes #314.
* Fixes issue when console setting present in IOS router templates.
* Do not send empty settings when creating VMs.
* Do not set a default private-config when creating a new IOS router template. Fixes #317.
* Refactors how startup-config and private-config are handled for IOS routers.
* Fixes IOU and QEMU tests.
* Makes sure all IOS router settings are saved in the project file & simplify loading from a project.
*  Makes sure all VirtualBox VM settings are saved in the project file & simplify loading from a project.
*  Makes sure all VPCS VM settings are saved in the project file & simplify loading from a project.
* Makes sure all IOU VM settings are saved in the project file & simplify loading from a project.
* Makes sure all QEMU VM settings are saved in the project file & simplify loading from a project.
* Fix save as by correctly renaming VM uuid project directory
* Fix save as duplicate the .gns3 file
* Fix broken project in Another assert topology fixe
* Prevent user to enter bad hostname
* Fixes an issue when the IOU VM template has a console setting.
* Releasing adding a link. Fixes #235.
* Fix RuntimeError: wrapped C/C++ object of type QNetworkReply has been deleted.
* Do not crash if terminal doesn't support UTF-8
* Fix windows build
* Fixes "show only devices with captures" in the topology summary.

## 1.3.2 28/04/2015

* Fixes bug when IOS configs are not in VM settings.
* Fixes small issue with Qemu VM monitor.
* Fixes issue when only one port is added after a QEMU VM is created. Fixes #296.
* Avoid Cygwin warning with VPCS on Windows.
* Fixes issues with QThread handling.
* Fixes missing title + icon in layer position warning message box.
* Allows the warning message box to be displayed once only when moving an object to a background layer.
* Fixes small issue with old monitor setting.
* Check the config path is set when creating a IOU or IOS router.
* Removes residual link when a NIO cannot be created on the server. Fixes #294.
* Fix VPCS tests
* Do not crash if an antivirus intercept a message and send non UTF-8
* Avoid C++ runtime error when progress dialog is finished.
* Merge remote-tracking branch 'origin/master'
* Move FileCopyThread to FileCopyWorker.
* If project loading fail fallback to real temporary project
* Do not crash if rotation is a string
* I think it's prevent empty topologies
* Explicit utf-8 decoding.
* Fixes rare maximum recursion depth exceeded exception.
* Check for invalid base VM configuration files.
* Catch ValueError exception thrown by mmap(): cannot mmap an empty file.
* Use QThreads the correct way (moveToThread).
* Fixes broken serial console connection.
* Fixes "RuntimeError: wrapped C/C++ object ... has been deleted" exceptions with item links.
* Allows exported config files to be created even when there is no config set on VMs.
* Do not try to export empty VPCS startup configs.
* Prevent issues when a file with a simple number is considered valid JSON.
* Explicit error when mmap throw an invalid argument exception.
* Do not replace invalid utf-8 characters when reading the iourc file (we catch the exception to tell the user this is an invalid file).
* Explicit utf-8 encoding where necessary to avoid Unicode errors on Windows (we require/set an utf-8 locale on other systems).
* Save as dialog opens in the projects directory. Fixes #267.
* Adds Terminal + nc for serial console connections on OSX. Fixes #228.
* Improve warning when non unicode char in iourc
* Crash report not for developers and new key
* Do not crash if we can't change IOU permission
* More checks when decompressing IOS images.
* Warn users that they must provide their router images.
* Display an error and link to the documentation if no router available
* Display print( in std console and Qt Console
* Fix tests and a potential issue where initial_content is not send
* Fix a crash in qemu loading
* Removes unnecessary progress dialog when listing VirtualBox VMs.
* Fixes issues when pushing configs for Dynamips and IOU.
* Allow for empty initial-config path for IOU VM templates. Send IOU VM settings while creating it (POST) and not using the update API call immediately after (PUT).
* Allow for empty startup-config and private-config paths for IOS routers.
* Send QEMU VM settings while creating it (POST) and not using the update API call immediately after (PUT).
* Include resources and tests in pypi packages
* Fix issue during project import on Windows with non local server

## 1.3.1 11/04/2015

* Release

## 1.3.1rc4 09/04/2015

* Fix crash when save as can't create a directory
* Allow less strict dependencies

## 1.3.1rc3 07/04/2015

* Send HTTP errors 400 to the crash report system

## 1.3.1rc2 06/04/2015

* Fix race condition during old project import

## 1.3.1rc1 05/04/2015

* Fix rare occasion when user manage to put text in port field
* Fix a crash when exporting vpcs startup script
* Fix an issue with sending iourc when a topologies is reloaded
* Solve issue when iourc contains non ascii characters
* Handle corrupted zip file with IOS image
* Don't crash if we try to contact a non GNS3 remote server returning JSON
* Skip tests in package
* Check port range
* Add a warning about too much ram for IOS
* Fix crash if project is already closed
* Check if wait for connection thread still running before emitting a signal.
* Check if process files thread still running before emitting a signal.
* Raven is an optionnal dependencies for Debian
* Fix crash if a dumped topology as no node during save as
* Fix: remove old ID references for ATM and Frame-Relay switches.

## 1.3.0 30/03/2015

* Fix etherswitch router
* Fix issues with progress dialog
* Fix save as

## 1.3.0rc2 23/03/2015

* Fix crash when in same occasion the project name is missing
* Update sentry key
* Display adapters in the tooltips in the correct order.
* Open consoles in alphanumerical order.
* Auto idle-PC improvements.
* Adds project id when requesting UDP port.
* Fixes Thread problem. Fixes  #229.
* Cancel network requests if the progress dialog itself is canceled. Avoid closing the preferences dialog or any configuration dialog if there is a pending request. Fixes #227.
* Fixes #228 (no alternative interface has been chosen).
* Catch OSError when reading or writing the local server config file.
* Fixes GUI that could not be closed when using an already running local server.
* Save configs when project is committed.
* Del key deletes selected link
* Fix crash is no remote servers is available

## 1.3.0rc1 19/03/2015

* Handle legacy snapshots
* Add server informations for Qemu, VirtualBox and VPCS info boxes
* Support sending IOURC from client to remote servers
* Fixes crash when quick restart the client
* Add 1MB disk for EtherSwitch router templates (to store the vlan database)
* Fixes alignment options to ignore devices labels
* Compute IDLEPC on remote servers
* Prevent using lab instruction in a temporary project
* Display a warning on console if server port is already in used
* Display an error if server version is incorrect

## 1.3.0beta2 13/03/2015

* Alternative local server shutdown (faster GUI closing on Windows).
* Grey out local server preferences if the local server is not activated.
* Adds "template" to the Wizard titles.
* Option to automatically take or not a screenshot when saving a project.
* Support RAM setting for VirtualBox VMs.
* Fixed duplicate VM template entries for Qemu, VirtualBox and IOU.

## 1.3.0beta1 11/03/2015

* New title for VMs/Devices/routers preference pages.
* Deactivate auto idle-pc in contextual menu while we think about a better implementation.
* Optional IOU license key check.
* Relative picture paths are saved in projects.
* Relative path support of IOU, IOS and Qemu images.
* More checks when automatically starting the local server and find an alternative port if needed.
* Support for HDC and HDD disk images in Qemu.
* Fixed base IOS and IOU base configs.
* Fixed GNS3 console issues.
* Renamed server.conf and server.ini to gns3_server.conf and gns3_server.ini respectively.
* Remove remote servers list from module preferences + some other prefences re-factoring.
* Automatically convert old projects on remote servers.
* Bump the progress dialog minimum duration before display to 1000ms.
* Fixed port listing bug with Cloud and Host nodes.
* Fixed Qemu networking.
* Give a warning when a object is move the background layer.
* Option to draw a rectangle when a node is selected.
* New project icon (little yellow indicator).
* Default name for screenshot file is "screenshot".
* Alignment options (horizontal & vertical).
* Fixed import / export of the preferences file.
* Fixed pkg_ressource bug.
* Brought back Qemu preferences page.
* Include SSL cacert file with GNS3 Windows exe and Mac OS App to send crash report using HTTPS.
* Fixed adapter bug with VirtualBox.
* Fixed various errors when a project was not initialized.

## 1.3.0alpha1 03/03/2015

* No more console port and UDP tunneling settings by type of module
* Fixe save
* Settings are stored as JSON
* All communication with servers display a waiting dialog
* Add a revision number in the topology file
* Qemu can run on a server without graphical interface
* Automated crash reports
* You can now copy paste from the GNS 3 console


## 1.2.3 2015/01/17

* Fixed temporary files path setting in general preferences which was not used.
* Fixed missing devices from the node view when they use a remote server.
* Fixed broken ASA kernel/initrd file browsers.
* Fixed bug with WICs interfaces no showing up in the port list.

## 1.2.2 2015/01/16

### Small improvements / new features
 
* EtherSwitch routers can be added and configured like other IOS routers.
* Change hostname option in the contextual device menu.
* Import & export config options in contextual device menu.
* Auto screenshot when saving a project.
* Auto start project support (you have to manually edit your .gns3 project file).
* Changes to the IOU L2 initial-config (16 Ethernet interfaces, no shutdown by default and 0 serial interfaces).
* Upgraded SuperPutty to version 1.4.0.5 in the all-in-one installer.
* Possibility to apply or not the same text to all selected items when editing notes.
* Base configs are now stored in the GNS3 config directory.
* Short port names in the topology summary.
* Added the VirtualBox VM name in VirtualBox device tooltips.
* Set 5 seconds timeout for local server connections.
* Check if any device runs and warn the user before closing a project.
* Restore the debug level status when starting.
* Automatically select the symbol and category corresponding the edited item in the symbol selection dialog.
* Scale SVG images to icon sizes.
* Console switching from local/remote to remote/local while a VirtualBox VM is running.
* Default Jungle dock location is now bottom right corner.
 
### Bug fixes
 
* Fixed the default jungle news loading on Windows.
* Fixed SuperPutty integration (not the default, still have to select it in the preferences).
* Avoid uninitialized nodes to be saved in the project file.
Prevent GNS3 to crash on Windows when importing GNS3 config file.
* Fixed resource access on Mac OS X.
* Fixed transparency or border style restoration for ellipses and rectangles.
* Support spaces in the controller name of VirtualBox clones.
* Ignore Unicode errors when executing vboxmanage.
* Get Windows interface list from the registry if the COM service fails.

## 1.2.1 2014/12/04

* Support for full screen mode (View -> Fullscreen).
* Bundled Qemu 0.13.0 in the Windows all-in-one. Default for all local Qemu VMs.
* Bundled Qemu 0.14.1 in the Mac OS X App. Default for all local Qemu VMs.
* Changed ASA defaults to use Qemu 0.13.0 (on Windows), have 4 interfaces and CPU throttling to 65%.
* Fixed SecureCRT command line when space in the device name.
* Fixed port sorting issues.
* Added default path for VBoxManage on Mac OS X
* Upgraded gns3-converter to version 1.1.1 for Windows all-in-one and Mac OS X DMG.
* New idle-PC field validation.
* Possibility to load the project from command line (or double-click on a project on Windows).
* Fixed Unicode error when using VirtualBox VM with a name containing non-english characters.

## 1.2 2014/11/20

* New GUI styles: charcoal (default) & classic. Changing GUI Preferences
* Integration of GNS3 converter (allows old .net topologies to be opened).
* Allow Qemu VM to have no interface.
* Automatically extract IOS configs when a project is closed.
* Show the cancel button in Wizards on Mac OS X.
* Fix crash on Windows 32-bit.
* Fix "new project" bug when using the GNS3 IOU VM.
* Fix "could not find unused port" WinError 10013 bug
* qemu-system-i386 is the new default on 32-bit platforms.
* Option to deactivate the new project dialog at startup.
* Add "open a project" and "recent projects" buttons to the new project dialog.
* Fix platform detection issue with some Cisco IOS image file name.
* Add delay (default 500 ms) when Console to all nodes.
* Check for duplicate node names in Preferences.
* Fix bug when editing a Qemu VM configured to run on a remote server.
* News dock widget is smaller.
* Fix SecureCRT issue when disconnecting from an IOU device on Windows.
* Update VPCS to version 0.6 in the all-in-one installer.

## 1.1 2014/11/20

* Fixed broken cloud.
* Fixed broken remote server.
* Fixed Qemu binaries not showing up when editing a Qemu VM.
* Fixed EtherSwitch (until we come with a default template for it).
* Serial console for local VirtualBox.
* Warning message when creating an IOU device with a remote server in the Wizard.
* New Idle-PC dialog.<|MERGE_RESOLUTION|>--- conflicted
+++ resolved
@@ -1,6 +1,13 @@
 # Change Log
 
-<<<<<<< HEAD
+## 2.1.18 22/05/2019
+
+* Fix error in HTTPConnection.request for Python3.6. Fixes #2793
+* Catch more OSError/PermissionError when checking md5 on remote images. Fixes #2582
+* Fix exception when grid size is 0. Fixes #2790
+* Catch PermissionError when scanning local image directories. Fixes #2791
+* Revert "Make sure the latest PyQt5 version 5.12.x is used on Windows." Ref #2778
+
 ## 2.2.0b1 21/05/2019
 
 * Change behavior when an IOU license is verified. Fixes https://github.com/GNS3/gns3-server/issues/1555
@@ -9,6 +16,10 @@
 * Set console type to "none" by default for Ethernet switches and add a warning if trying to use "telnet". Fixes https://github.com/GNS3/gns3-gui/issues/2776
 * Add tooltip for symbol theme support in general preferences. Fixes #2770
 * Support for persistent docker volumes
+
+## 2.1.17 17/05/2019
+
+* No changes.
 
 ## 2.2.0a5 15/04/2019
 
@@ -22,19 +33,6 @@
 * Prevent locked nodes to be deleted. Fixes https://github.com/GNS3/gns3-gui/issues/2764
 * Add PuTTY 0.71 and mark GNS3 PuTTY as deprecated. Fixes #2758
 * Fix bug with IOS platform detection. Fixes #2760
-=======
-## 2.1.18 22/05/2019
-
-* Fix error in HTTPConnection.request for Python3.6. Fixes #2793
-* Catch more OSError/PermissionError when checking md5 on remote images. Fixes #2582
-* Fix exception when grid size is 0. Fixes #2790
-* Catch PermissionError when scanning local image directories. Fixes #2791
-* Revert "Make sure the latest PyQt5 version 5.12.x is used on Windows." Ref #2778
->>>>>>> d9627788
-
-## 2.1.17 17/05/2019
-
-* No changes.
 
 ## 2.1.16 15/04/2019
 
