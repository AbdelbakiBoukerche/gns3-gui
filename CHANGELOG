--- conflicted
+++ resolved
@@ -1,6 +1,14 @@
 # Change Log
 
-<<<<<<< HEAD
+## 1.3.8 27/07/2015
+
+* Fixes rare issue when adding a link. Fixes #573.
+* Backport: option to drop nvram & disk files for IOS routers in order to save disk space.
+* Avoid the creation of a NIO when one has been cancelled.
+* Fix Crash with chinese characters
+* Use the same location for the server config on GUI and server
+* Catch invalid reply from the remote server
+
 ## 1.4.0alpha2 22/07/2015
 
 * Cloud support with the GNS3 VM.
@@ -85,16 +93,7 @@
 * Listen for notifications from servers.
 * Migration to QT5
 * Wireshark remote packet capture
-=======
-## 1.3.8 27/07/2015
-
-* Fixes rare issue when adding a link. Fixes #573.
-* Backport: option to drop nvram & disk files for IOS routers in order to save disk space.
-* Avoid the creation of a NIO when one has been cancelled.
-* Fix Crash with chinese characters
-* Use the same location for the server config on GUI and server
-* Catch invalid reply from the remote server
->>>>>>> 773d680e
+
 
 ## 1.3.7 22/06/2015
 
