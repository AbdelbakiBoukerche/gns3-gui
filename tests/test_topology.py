--- conflicted
+++ resolved
@@ -300,11 +300,7 @@
 
     os.makedirs(str(tmpdir / "test"))
     with open(topo, 'w+') as f:
-<<<<<<< HEAD
-        f.write('{"name": "test", "resources_type": "local", "type": "topology", "auto_start": false, "project_id": null, "topology": {}}')
-=======
-        f.write('{"name": "test"}')
->>>>>>> 85e74b48
+        f.write('{"name": "test", "type": "topology", "auto_start": false, "project_id": null, "topology": {}}')
 
     with patch("gns3.topology.Topology._load") as mock:
         project = Project()
@@ -312,11 +308,7 @@
 
         assert mock.called
         args, kwargs = mock.call_args
-<<<<<<< HEAD
-        assert args[0] == {"name": "test", "resources_type": "local", "auto_start": False, "project_id": None, "topology": {}, "type": "topology"}
-=======
-        assert args[0] == {"name": "test"}
->>>>>>> 85e74b48
+        assert args[0] == {"name": "test", "auto_start": False, "project_id": None, "topology": {}, "type": "topology"}
         assert topology._project.filesDir() == str(tmpdir / "test")
         assert topology._project.name() == "test"
 
