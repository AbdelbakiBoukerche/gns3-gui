--- conflicted
+++ resolved
@@ -172,10 +172,6 @@
 
     a = Appliance(registry, appliance_path)
 
-<<<<<<< HEAD
-    a = Appliance(registry, os.path.abspath("tests/registry/appliances/microcore-linux.gns3a"))
-=======
->>>>>>> 0ce377f3
     a.create_new_version("42.0")
     v = a['versions'][-1:][0]
     assert v == {
