--- conflicted
+++ resolved
@@ -1,9 +1,4 @@
 -r requirements.txt
 
-<<<<<<< HEAD
 PyQt5==5.15.0 # pyup: ignore
-pywin32==228 # pyup: ignore
-=======
-PyQt5==5.12.3 # pyup: ignore
-pywin32==300 # pyup: ignore
->>>>>>> f90267b4
+pywin32==300 # pyup: ignore