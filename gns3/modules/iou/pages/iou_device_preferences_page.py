--- conflicted
+++ resolved
@@ -77,67 +77,6 @@
         iou_device = self._iou_devices[key]
         self._refreshInfo(iou_device)
 
-<<<<<<< HEAD
-    def _iouImageSaveSlot(self):
-        """
-        Adds/Saves an IOU image.
-        """
-
-        path = self.uiIOUPathLineEdit.text()
-        if not path:
-            QtGui.QMessageBox.critical(self, "IOU image", "The path cannot be empty!")
-            return
-
-        initial_config = self.uiInitialConfigLineEdit.text()
-        use_default_iou_values = self.uiDefaultValuesCheckBox.isChecked()
-        nvram = self.uiNVRAMSpinBox.value()
-        ram = self.uiRAMSpinBox.value()
-
-        # basename doesn't work on Unix with Windows paths
-        if not sys.platform.startswith('win') and len(path) > 2 and path[1] == ":":
-            import ntpath
-            image = ntpath.basename(path)
-        else:
-            image = os.path.basename(path)
-
-        #TODO: multiple remote server
-        if IOU.instance().settings()["use_local_server"]:
-            server = "local"
-        else:
-            server = next(iter(Servers.instance()))
-            if not server:
-                QtGui.QMessageBox.critical(self, "IOU image", "No remote server available!")
-                return
-            server = server.host
-
-        key = "{server}:{image}".format(server=server, image=image)
-        item = self.uiIOUImagesTreeWidget.currentItem()
-
-        if key in self._iou_images and item and item.text(0) == image:
-            item.setText(0, image)
-            item.setText(1, server)
-        elif key in self._iou_images:
-            return
-        else:
-            # add a new entry in the tree widget
-            item = QtGui.QTreeWidgetItem(self.uiIOUImagesTreeWidget)
-            item.setText(0, image)
-            item.setText(1, server)
-            self.uiIOUImagesTreeWidget.setCurrentItem(item)
-
-        self._iou_images[key] = {"path": path,
-                                 "image": image,
-                                 "initial_config": initial_config,
-                                 "use_default_iou_values": use_default_iou_values,
-                                 "ram": ram,
-                                 "nvram": nvram,
-                                 "server": server}
-
-        self.uiIOUImagesTreeWidget.resizeColumnToContents(0)
-        self.uiIOUImagesTreeWidget.resizeColumnToContents(1)
-
-=======
->>>>>>> 4606e501
     def _iouDeviceNewSlot(self):
         """
         Creates a new IOU device.
