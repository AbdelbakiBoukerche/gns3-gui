<?xml version="1.0" encoding="UTF-8"?>
<ui version="4.0">
 <class>QemuVMConfigPageWidget</class>
 <widget class="QWidget" name="QemuVMConfigPageWidget">
  <property name="geometry">
   <rect>
    <x>0</x>
    <y>0</y>
    <width>941</width>
<<<<<<< HEAD
    <height>944</height>
=======
    <height>939</height>
>>>>>>> 1490a1ad
   </rect>
  </property>
  <property name="windowTitle">
   <string>QEMU VM template configuration</string>
  </property>
  <layout class="QVBoxLayout" name="verticalLayout">
   <item>
    <widget class="QTabWidget" name="uiQemutabWidget">
     <property name="currentIndex">
      <number>0</number>
     </property>
     <widget class="QWidget" name="uiGeneralSettingsTab">
      <attribute name="title">
       <string>General settings</string>
      </attribute>
      <layout class="QGridLayout" name="gridLayout_4">
       <item row="0" column="0">
        <widget class="QLabel" name="uiNameLabel">
         <property name="text">
          <string>Name:</string>
         </property>
        </widget>
       </item>
       <item row="0" column="1">
        <widget class="QLineEdit" name="uiNameLineEdit"/>
       </item>
       <item row="1" column="0">
        <widget class="QLabel" name="uiDefaultNameFormatLabel">
         <property name="text">
          <string>Default name format:</string>
         </property>
        </widget>
       </item>
       <item row="1" column="1">
        <widget class="QLineEdit" name="uiDefaultNameFormatLineEdit"/>
       </item>
       <item row="2" column="0">
        <widget class="QLabel" name="uiSymbolLabel">
         <property name="text">
          <string>Symbol:</string>
         </property>
        </widget>
       </item>
       <item row="2" column="1">
        <layout class="QHBoxLayout" name="horizontalLayout_7">
         <item>
          <widget class="QLineEdit" name="uiSymbolLineEdit"/>
         </item>
         <item>
          <widget class="QToolButton" name="uiSymbolToolButton">
           <property name="text">
            <string>&amp;Browse...</string>
           </property>
           <property name="toolButtonStyle">
            <enum>Qt::ToolButtonTextOnly</enum>
           </property>
          </widget>
         </item>
        </layout>
       </item>
       <item row="3" column="0">
        <widget class="QLabel" name="uiCategoryLabel">
         <property name="text">
          <string>Category:</string>
         </property>
        </widget>
       </item>
       <item row="3" column="1">
        <widget class="QComboBox" name="uiCategoryComboBox"/>
       </item>
       <item row="4" column="0">
        <widget class="QLabel" name="uiRamLabel">
         <property name="text">
          <string>RAM:</string>
         </property>
        </widget>
       </item>
       <item row="4" column="1">
        <widget class="QSpinBox" name="uiRamSpinBox">
         <property name="suffix">
          <string> MB</string>
         </property>
         <property name="minimum">
          <number>32</number>
         </property>
         <property name="maximum">
          <number>65535</number>
         </property>
         <property name="value">
          <number>256</number>
         </property>
        </widget>
       </item>
       <item row="5" column="0">
        <widget class="QLabel" name="uiCPULabel">
         <property name="text">
          <string>vCPUs:</string>
         </property>
        </widget>
       </item>
       <item row="5" column="1">
        <widget class="QSpinBox" name="uiCPUSpinBox">
         <property name="minimum">
          <number>1</number>
         </property>
         <property name="maximum">
          <number>255</number>
         </property>
        </widget>
       </item>
       <item row="6" column="0">
        <widget class="QLabel" name="uiQemuListLabel">
         <property name="text">
          <string>Qemu binary:</string>
         </property>
        </widget>
       </item>
       <item row="6" column="1">
        <widget class="QComboBox" name="uiQemuListComboBox">
         <property name="sizePolicy">
          <sizepolicy hsizetype="Expanding" vsizetype="Fixed">
           <horstretch>0</horstretch>
           <verstretch>0</verstretch>
          </sizepolicy>
         </property>
        </widget>
       </item>
       <item row="7" column="0">
        <widget class="QLabel" name="uiBootPriorityLabel">
         <property name="text">
          <string>Boot priority:</string>
         </property>
        </widget>
       </item>
       <item row="7" column="1">
        <widget class="QComboBox" name="uiBootPriorityComboBox"/>
       </item>
       <item row="8" column="0">
        <widget class="QLabel" name="uiOnCloseLabel">
         <property name="text">
          <string>On close:</string>
         </property>
        </widget>
       </item>
       <item row="8" column="1">
        <widget class="QComboBox" name="uiOnCloseComboBox"/>
       </item>
       <item row="9" column="0">
        <widget class="QLabel" name="uiConsoleTypeLabel">
         <property name="text">
          <string>Console type:</string>
         </property>
        </widget>
       </item>
       <item row="9" column="1">
        <layout class="QHBoxLayout" name="horizontalLayout_2">
         <item>
          <widget class="QComboBox" name="uiConsoleTypeComboBox">
           <item>
            <property name="text">
             <string>telnet</string>
            </property>
           </item>
           <item>
            <property name="text">
             <string>vnc</string>
            </property>
           </item>
           <item>
            <property name="text">
             <string>spice</string>
            </property>
           </item>
           <item>
            <property name="text">
             <string>spice+agent</string>
            </property>
           </item>
           <item>
            <property name="text">
             <string>none</string>
            </property>
           </item>
          </widget>
         </item>
         <item>
          <widget class="QCheckBox" name="uiConsoleAutoStartCheckBox">
           <property name="text">
            <string>Auto start console</string>
           </property>
          </widget>
         </item>
        </layout>
       </item>
       <item row="11" column="1">
        <spacer name="spacer">
         <property name="orientation">
          <enum>Qt::Vertical</enum>
         </property>
         <property name="sizeHint" stdset="0">
          <size>
           <width>263</width>
           <height>94</height>
          </size>
         </property>
        </spacer>
       </item>
       <item row="10" column="0">
        <widget class="QLabel" name="uiAuxTypeLabel">
         <property name="text">
          <string>Auxiliary console type:</string>
         </property>
        </widget>
       </item>
       <item row="10" column="1">
        <widget class="QComboBox" name="uiAuxTypeComboBox">
         <item>
          <property name="text">
           <string>telnet</string>
          </property>
         </item>
         <item>
          <property name="text">
           <string>vnc</string>
          </property>
         </item>
         <item>
          <property name="text">
           <string>spice</string>
          </property>
         </item>
         <item>
          <property name="text">
           <string>spice+agent</string>
          </property>
         </item>
         <item>
          <property name="text">
           <string>none</string>
          </property>
         </item>
        </widget>
       </item>
      </layout>
     </widget>
     <widget class="QWidget" name="uiHddTab">
      <attribute name="title">
       <string>HDD</string>
      </attribute>
      <layout class="QGridLayout" name="gridLayout_11">
       <item row="0" column="0">
        <widget class="QGroupBox" name="uiHdaGroupBox">
         <property name="title">
          <string>HDA (Disk 0)</string>
         </property>
         <layout class="QGridLayout" name="gridLayout_6">
          <item row="0" column="0">
           <widget class="QLabel" name="uiHdaDiskImageLabel">
            <property name="text">
             <string>Disk image:</string>
            </property>
           </widget>
          </item>
          <item row="0" column="1">
           <layout class="QHBoxLayout" name="horizontalLayout_8">
            <item>
             <widget class="QLineEdit" name="uiHdaDiskImageLineEdit"/>
            </item>
            <item>
             <widget class="QToolButton" name="uiHdaDiskImageToolButton">
              <property name="text">
               <string>&amp;Browse...</string>
              </property>
              <property name="toolButtonStyle">
               <enum>Qt::ToolButtonTextOnly</enum>
              </property>
             </widget>
            </item>
            <item>
             <widget class="QToolButton" name="uiHdaDiskImageCreateToolButton">
              <property name="text">
               <string>Create...</string>
              </property>
             </widget>
            </item>
            <item>
             <widget class="QToolButton" name="uiHdaDiskImageResizeToolButton">
              <property name="text">
               <string>Resize...</string>
              </property>
             </widget>
            </item>
           </layout>
          </item>
          <item row="1" column="0">
           <widget class="QLabel" name="uiHdaDiskInterfaceLabel">
            <property name="text">
             <string>Disk interface:</string>
            </property>
           </widget>
          </item>
          <item row="1" column="1">
           <widget class="QComboBox" name="uiHdaDiskInterfaceComboBox"/>
          </item>
         </layout>
        </widget>
       </item>
       <item row="1" column="0">
        <widget class="QGroupBox" name="uiHdbgroupBox">
         <property name="title">
          <string>HDB (Disk 1)</string>
         </property>
         <layout class="QGridLayout" name="gridLayout_7">
          <item row="0" column="0">
           <widget class="QLabel" name="uiHdbDiskImageLabel">
            <property name="text">
             <string>Disk image:</string>
            </property>
           </widget>
          </item>
          <item row="0" column="1">
           <layout class="QHBoxLayout" name="horizontalLayout_4">
            <item>
             <widget class="QLineEdit" name="uiHdbDiskImageLineEdit"/>
            </item>
            <item>
             <widget class="QToolButton" name="uiHdbDiskImageToolButton">
              <property name="text">
               <string>&amp;Browse...</string>
              </property>
              <property name="toolButtonStyle">
               <enum>Qt::ToolButtonTextOnly</enum>
              </property>
             </widget>
            </item>
            <item>
             <widget class="QToolButton" name="uiHdbDiskImageCreateToolButton">
              <property name="text">
               <string>Create...</string>
              </property>
             </widget>
            </item>
            <item>
             <widget class="QToolButton" name="uiHdbDiskImageResizeToolButton">
              <property name="text">
               <string>Resize...</string>
              </property>
             </widget>
            </item>
           </layout>
          </item>
          <item row="1" column="0">
           <widget class="QLabel" name="uiHdbDiskInterfaceLabel">
            <property name="text">
             <string>Disk interface:</string>
            </property>
           </widget>
          </item>
          <item row="1" column="1">
           <widget class="QComboBox" name="uiHdbDiskInterfaceComboBox"/>
          </item>
         </layout>
        </widget>
       </item>
       <item row="2" column="0">
        <widget class="QGroupBox" name="uiHdcGroupBox">
         <property name="title">
          <string>HDC (Disk 2)</string>
         </property>
         <layout class="QGridLayout" name="gridLayout_8">
          <item row="0" column="0">
           <widget class="QLabel" name="uiHdcDiskImageLabel">
            <property name="text">
             <string>Disk image:</string>
            </property>
           </widget>
          </item>
          <item row="0" column="1">
           <layout class="QHBoxLayout" name="horizontalLayout_9">
            <item>
             <widget class="QLineEdit" name="uiHdcDiskImageLineEdit"/>
            </item>
            <item>
             <widget class="QToolButton" name="uiHdcDiskImageToolButton">
              <property name="text">
               <string>&amp;Browse...</string>
              </property>
              <property name="toolButtonStyle">
               <enum>Qt::ToolButtonTextOnly</enum>
              </property>
             </widget>
            </item>
            <item>
             <widget class="QToolButton" name="uiHdcDiskImageCreateToolButton">
              <property name="text">
               <string>Create...</string>
              </property>
             </widget>
            </item>
            <item>
             <widget class="QToolButton" name="uiHdcDiskImageResizeToolButton">
              <property name="text">
               <string>Resize...</string>
              </property>
             </widget>
            </item>
           </layout>
          </item>
          <item row="1" column="0">
           <widget class="QLabel" name="uiHdcDiskInterfaceLabel">
            <property name="text">
             <string>Disk interface:</string>
            </property>
           </widget>
          </item>
          <item row="1" column="1">
           <widget class="QComboBox" name="uiHdcDiskInterfaceComboBox"/>
          </item>
         </layout>
        </widget>
       </item>
       <item row="3" column="0">
        <widget class="QGroupBox" name="uiHddGroupBox">
         <property name="title">
          <string>HDD (Disk 3)</string>
         </property>
         <layout class="QGridLayout" name="gridLayout_9">
          <item row="0" column="0" colspan="2">
           <widget class="QCheckBox" name="uiCreateConfigDiskCheckBox">
            <property name="text">
             <string>Automatically create a config disk on HDD</string>
            </property>
           </widget>
          </item>
          <item row="1" column="0">
           <widget class="QLabel" name="uiHddDiskImageLabel">
            <property name="text">
             <string>Disk image:</string>
            </property>
           </widget>
          </item>
<<<<<<< HEAD
          <item row="0" column="1">
=======
          <item row="1" column="1">
>>>>>>> 1490a1ad
           <layout class="QHBoxLayout" name="horizontalLayout_10">
            <item>
             <widget class="QLineEdit" name="uiHddDiskImageLineEdit"/>
            </item>
            <item>
             <widget class="QToolButton" name="uiHddDiskImageToolButton">
              <property name="text">
               <string>&amp;Browse...</string>
              </property>
              <property name="toolButtonStyle">
               <enum>Qt::ToolButtonTextOnly</enum>
              </property>
             </widget>
            </item>
            <item>
             <widget class="QToolButton" name="uiHddDiskImageCreateToolButton">
              <property name="text">
               <string>Create...</string>
              </property>
             </widget>
            </item>
            <item>
             <widget class="QToolButton" name="uiHddDiskImageResizeToolButton">
              <property name="text">
               <string>Resize...</string>
              </property>
             </widget>
            </item>
           </layout>
          </item>
<<<<<<< HEAD
          <item row="1" column="0">
=======
          <item row="2" column="0">
>>>>>>> 1490a1ad
           <widget class="QLabel" name="uiHddDiskInterfaceLabel">
            <property name="text">
             <string>Disk interface:</string>
            </property>
           </widget>
          </item>
          <item row="1" column="1">
           <widget class="QComboBox" name="uiHddDiskInterfaceComboBox"/>
          </item>
          <item row="2" column="0" colspan="2">
           <widget class="QCheckBox" name="uiCreateConfigDiskCheckBox">
            <property name="text">
             <string>Automatically create a config disk on HDD</string>
            </property>
           </widget>
          </item>
         </layout>
        </widget>
       </item>
       <item row="4" column="0">
        <spacer name="spacer_3">
         <property name="orientation">
          <enum>Qt::Vertical</enum>
         </property>
         <property name="sizeHint" stdset="0">
          <size>
           <width>438</width>
           <height>257</height>
          </size>
         </property>
        </spacer>
       </item>
      </layout>
     </widget>
     <widget class="QWidget" name="uiCdromTab">
      <attribute name="title">
       <string>CD/DVD</string>
      </attribute>
      <layout class="QVBoxLayout" name="verticalLayout_4">
       <property name="leftMargin">
        <number>10</number>
       </property>
       <property name="topMargin">
        <number>10</number>
       </property>
       <property name="rightMargin">
        <number>10</number>
       </property>
       <property name="bottomMargin">
        <number>10</number>
       </property>
       <item>
        <widget class="QGroupBox" name="uiCdromGroupBox">
         <property name="title">
          <string>CD/DVD-ROM</string>
         </property>
         <layout class="QGridLayout" name="gridLayout_10">
          <item row="0" column="0">
           <widget class="QLabel" name="uiCdromImageLabel">
            <property name="text">
             <string>Image:</string>
            </property>
           </widget>
          </item>
          <item row="0" column="1">
           <layout class="QHBoxLayout" name="horizontalLayout_11">
            <item>
             <widget class="QLineEdit" name="uiCdromImageLineEdit"/>
            </item>
            <item>
             <widget class="QToolButton" name="uiCdromImageToolButton">
              <property name="text">
               <string>&amp;Browse...</string>
              </property>
              <property name="toolButtonStyle">
               <enum>Qt::ToolButtonTextOnly</enum>
              </property>
             </widget>
            </item>
           </layout>
          </item>
         </layout>
        </widget>
       </item>
       <item>
        <spacer name="verticalSpacer_2">
         <property name="orientation">
          <enum>Qt::Vertical</enum>
         </property>
         <property name="sizeHint" stdset="0">
          <size>
           <width>20</width>
           <height>381</height>
          </size>
         </property>
        </spacer>
       </item>
      </layout>
     </widget>
     <widget class="QWidget" name="uiNetworkTab">
      <attribute name="title">
       <string>Network</string>
      </attribute>
      <layout class="QGridLayout" name="gridLayout_5">
       <item row="3" column="0">
        <widget class="QLabel" name="uiPortSegmentSizeLabel">
         <property name="text">
          <string>Segment size:</string>
         </property>
        </widget>
       </item>
       <item row="3" column="1" colspan="2">
        <widget class="QSpinBox" name="uiPortSegmentSizeSpinBox">
         <property name="maximum">
          <number>128</number>
         </property>
         <property name="singleStep">
          <number>4</number>
         </property>
        </widget>
       </item>
       <item row="0" column="0">
        <widget class="QLabel" name="uiAdaptersLabel">
         <property name="text">
          <string>Adapters:</string>
         </property>
        </widget>
       </item>
       <item row="1" column="0">
        <widget class="QLabel" name="uiFirstPortNameLabel">
         <property name="text">
          <string>First port name:</string>
         </property>
        </widget>
       </item>
       <item row="1" column="1" colspan="2">
        <widget class="QLineEdit" name="uiFirstPortNameLineEdit"/>
       </item>
       <item row="2" column="0">
        <widget class="QLabel" name="uiPortNameFormatLabel">
         <property name="toolTip">
          <string>&lt;html&gt;&lt;head/&gt;&lt;body&gt;&lt;p&gt;{0} - the port number, from 0 to the number of adapters-1.&lt;/p&gt;&lt;p&gt;{1} - the segment number, from 0 to the number of segments-1.&lt;/p&gt;&lt;p&gt;{port0} - named alias for {0}.&lt;/p&gt;&lt;p&gt;{port1} - the port number, from 1 to the number of adapters.&lt;/p&gt;&lt;p&gt;{segment0} - named alias for {1}.&lt;/p&gt;&lt;p&gt;{segment1} - the segment number, from 1 to the number of segments.&lt;/p&gt;&lt;/body&gt;&lt;/html&gt;</string>
         </property>
         <property name="text">
          <string>Name format:</string>
         </property>
        </widget>
       </item>
       <item row="2" column="1" colspan="2">
        <widget class="QLineEdit" name="uiPortNameFormatLineEdit">
         <property name="text">
          <string/>
         </property>
        </widget>
       </item>
       <item row="4" column="0">
        <widget class="QLabel" name="uiMacAddrLabel">
         <property name="text">
          <string>Base MAC:</string>
         </property>
        </widget>
       </item>
       <item row="4" column="1" colspan="2">
        <widget class="QLineEdit" name="uiMacAddrLineEdit"/>
       </item>
       <item row="5" column="0">
        <widget class="QLabel" name="uiAdapterTypesLabel">
         <property name="text">
          <string>Type:</string>
         </property>
        </widget>
       </item>
       <item row="6" column="0">
        <widget class="QLabel" name="uiCustomAdaptersLabel">
         <property name="text">
          <string>Custom adapters:</string>
         </property>
        </widget>
       </item>
       <item row="6" column="1" colspan="2">
        <widget class="QPushButton" name="uiCustomAdaptersConfigurationPushButton">
         <property name="text">
          <string>&amp;Configure custom adapters</string>
         </property>
        </widget>
       </item>
       <item row="8" column="0" colspan="3">
        <widget class="QCheckBox" name="uiLegacyNetworkingCheckBox">
         <property name="text">
          <string>Use the legacy networking mode</string>
         </property>
        </widget>
       </item>
       <item row="9" column="2">
        <spacer name="verticalSpacer_3">
         <property name="orientation">
          <enum>Qt::Vertical</enum>
         </property>
         <property name="sizeHint" stdset="0">
          <size>
           <width>20</width>
           <height>261</height>
          </size>
         </property>
        </spacer>
       </item>
       <item row="5" column="1" colspan="2">
        <widget class="QComboBox" name="uiAdapterTypesComboBox">
         <property name="sizePolicy">
          <sizepolicy hsizetype="Expanding" vsizetype="Fixed">
           <horstretch>0</horstretch>
           <verstretch>0</verstretch>
          </sizepolicy>
         </property>
        </widget>
       </item>
       <item row="0" column="1" colspan="2">
        <widget class="QSpinBox" name="uiAdaptersSpinBox">
         <property name="sizePolicy">
          <sizepolicy hsizetype="Expanding" vsizetype="Fixed">
           <horstretch>0</horstretch>
           <verstretch>0</verstretch>
          </sizepolicy>
         </property>
         <property name="minimum">
          <number>0</number>
         </property>
         <property name="maximum">
          <number>275</number>
         </property>
        </widget>
       </item>
       <item row="7" column="0" colspan="3">
        <widget class="QCheckBox" name="uiReplicateNetworkConnectionStateCheckBox">
         <property name="text">
          <string>Replicate network connection states in Qemu</string>
         </property>
        </widget>
       </item>
      </layout>
     </widget>
     <widget class="QWidget" name="uiAdvancedSettingsTab">
      <attribute name="title">
       <string>Advanced</string>
      </attribute>
      <layout class="QVBoxLayout" name="verticalLayout_2">
       <item>
        <widget class="QGroupBox" name="uiLinuxBootGroupBox">
         <property name="title">
          <string>Linux boot specific settings</string>
         </property>
         <layout class="QGridLayout" name="gridLayout_2">
          <item row="1" column="1">
           <widget class="QLineEdit" name="uiKernelImageLineEdit"/>
          </item>
          <item row="2" column="0">
           <widget class="QLabel" name="uiKernelCommandLineLabel">
            <property name="text">
             <string>Kernel command line:</string>
            </property>
           </widget>
          </item>
          <item row="0" column="0">
           <widget class="QLabel" name="uiInitrdLabel">
            <property name="text">
             <string>Initial RAM disk (initrd):</string>
            </property>
           </widget>
          </item>
          <item row="1" column="0">
           <widget class="QLabel" name="uiKernelImageLabel">
            <property name="text">
             <string>Kernel image:</string>
            </property>
           </widget>
          </item>
          <item row="0" column="1">
           <widget class="QLineEdit" name="uiInitrdLineEdit"/>
          </item>
          <item row="0" column="2">
           <widget class="QToolButton" name="uiInitrdToolButton">
            <property name="text">
             <string>&amp;Browse...</string>
            </property>
            <property name="toolButtonStyle">
             <enum>Qt::ToolButtonTextOnly</enum>
            </property>
           </widget>
          </item>
          <item row="1" column="2">
           <widget class="QToolButton" name="uiKernelImageToolButton">
            <property name="text">
             <string>&amp;Browse...</string>
            </property>
            <property name="toolButtonStyle">
             <enum>Qt::ToolButtonTextOnly</enum>
            </property>
           </widget>
          </item>
          <item row="2" column="1" colspan="2">
           <widget class="QLineEdit" name="uiKernelCommandLineEdit"/>
          </item>
         </layout>
        </widget>
       </item>
       <item>
        <widget class="QGroupBox" name="uiBiosImageGroupBox">
         <property name="title">
          <string>Bios</string>
         </property>
         <layout class="QHBoxLayout" name="horizontalLayout">
          <item>
           <widget class="QLabel" name="uiBiosLabel">
            <property name="text">
             <string>Bios image:</string>
            </property>
           </widget>
          </item>
          <item>
           <widget class="QLineEdit" name="uiBiosImageLineEdit"/>
          </item>
          <item>
           <widget class="QToolButton" name="uiBiosImageToolButton">
            <property name="text">
             <string>Browse...</string>
            </property>
           </widget>
          </item>
         </layout>
        </widget>
       </item>
       <item>
        <widget class="QGroupBox" name="uiOptimizationGroupBox">
         <property name="title">
          <string>Optimizations</string>
         </property>
         <layout class="QGridLayout" name="gridLayout">
          <item row="0" column="0" colspan="2">
           <widget class="QCheckBox" name="uiActivateCPUThrottlingCheckBox">
            <property name="text">
             <string>Activate CPU throttling</string>
            </property>
            <property name="checked">
             <bool>true</bool>
            </property>
           </widget>
          </item>
          <item row="1" column="0">
           <widget class="QLabel" name="uiCPUThrottlingLabel">
            <property name="text">
             <string>Percentage of CPU allowed:</string>
            </property>
           </widget>
          </item>
          <item row="1" column="1">
           <widget class="QSpinBox" name="uiCPUThrottlingSpinBox">
            <property name="suffix">
             <string> %</string>
            </property>
            <property name="minimum">
             <number>1</number>
            </property>
            <property name="maximum">
             <number>800</number>
            </property>
            <property name="value">
             <number>100</number>
            </property>
           </widget>
          </item>
          <item row="2" column="0">
           <widget class="QLabel" name="uiProcessPriorityLabel">
            <property name="text">
             <string>Process priority:</string>
            </property>
           </widget>
          </item>
          <item row="2" column="1">
           <widget class="QComboBox" name="uiProcessPriorityComboBox">
            <property name="sizePolicy">
             <sizepolicy hsizetype="Expanding" vsizetype="Fixed">
              <horstretch>0</horstretch>
              <verstretch>0</verstretch>
             </sizepolicy>
            </property>
            <property name="currentIndex">
             <number>3</number>
            </property>
            <item>
             <property name="text">
              <string>Realtime</string>
             </property>
            </item>
            <item>
             <property name="text">
              <string>Very high</string>
             </property>
            </item>
            <item>
             <property name="text">
              <string>High</string>
             </property>
            </item>
            <item>
             <property name="text">
              <string>Normal</string>
             </property>
            </item>
            <item>
             <property name="text">
              <string>Low</string>
             </property>
            </item>
            <item>
             <property name="text">
              <string>Very low</string>
             </property>
            </item>
           </widget>
          </item>
         </layout>
        </widget>
       </item>
       <item>
        <widget class="QGroupBox" name="groupBox">
         <property name="title">
          <string>Additional settings</string>
         </property>
         <layout class="QGridLayout" name="gridLayout_3">
          <item row="0" column="0">
           <widget class="QLabel" name="uiQemuOptionsLabel">
            <property name="text">
             <string>Options:</string>
            </property>
           </widget>
          </item>
          <item row="0" column="1">
           <widget class="QLineEdit" name="uiQemuOptionsLineEdit">
            <property name="toolTip">
             <string>&lt;html&gt;&lt;head/&gt;&lt;body&gt;&lt;p&gt;Variable replacements:&lt;/p&gt;
&lt;ul&gt;
&lt;li&gt;%vm-name% =VM name&lt;/li&gt;
&lt;li&gt;%vm-id% =VM ID&lt;/li&gt;
&lt;li&gt;%project-id% = project ID&lt;/li&gt;
&lt;li&gt;%project-path% = project path&lt;/li&gt;
&lt;li&gt;%console-port% = console port number&lt;/li&gt;
&lt;li&gt;%guest-cid% = unique ID from 3 to 65535&lt;/li&gt;
&lt;/ul&gt;
&lt;/body&gt;&lt;/html&gt;</string>
            </property>
           </widget>
          </item>
          <item row="1" column="0" colspan="2">
           <widget class="QCheckBox" name="uiBaseVMCheckBox">
            <property name="enabled">
             <bool>true</bool>
            </property>
            <property name="text">
             <string>Use as a linked base VM</string>
            </property>
           </widget>
          </item>
         </layout>
         <zorder>uiQemuOptionsLineEdit</zorder>
         <zorder>uiQemuOptionsLabel</zorder>
         <zorder>uiBaseVMCheckBox</zorder>
        </widget>
       </item>
       <item>
        <spacer name="verticalSpacer">
         <property name="orientation">
          <enum>Qt::Vertical</enum>
         </property>
         <property name="sizeHint" stdset="0">
          <size>
           <width>20</width>
           <height>40</height>
          </size>
         </property>
        </spacer>
       </item>
      </layout>
     </widget>
     <widget class="QWidget" name="uiUsageTab">
      <attribute name="title">
       <string>Usage</string>
      </attribute>
      <layout class="QVBoxLayout" name="verticalLayout_3">
       <item>
        <widget class="QPlainTextEdit" name="uiUsageTextEdit"/>
       </item>
      </layout>
     </widget>
    </widget>
   </item>
  </layout>
 </widget>
 <resources/>
 <connections/>
</ui><|MERGE_RESOLUTION|>--- conflicted
+++ resolved
@@ -7,11 +7,7 @@
     <x>0</x>
     <y>0</y>
     <width>941</width>
-<<<<<<< HEAD
-    <height>944</height>
-=======
     <height>939</height>
->>>>>>> 1490a1ad
    </rect>
   </property>
   <property name="windowTitle">
@@ -453,11 +449,7 @@
             </property>
            </widget>
           </item>
-<<<<<<< HEAD
-          <item row="0" column="1">
-=======
           <item row="1" column="1">
->>>>>>> 1490a1ad
            <layout class="QHBoxLayout" name="horizontalLayout_10">
             <item>
              <widget class="QLineEdit" name="uiHddDiskImageLineEdit"/>
@@ -488,18 +480,14 @@
             </item>
            </layout>
           </item>
-<<<<<<< HEAD
-          <item row="1" column="0">
-=======
           <item row="2" column="0">
->>>>>>> 1490a1ad
            <widget class="QLabel" name="uiHddDiskInterfaceLabel">
             <property name="text">
              <string>Disk interface:</string>
             </property>
            </widget>
           </item>
-          <item row="1" column="1">
+          <item row="2" column="1">
            <widget class="QComboBox" name="uiHddDiskInterfaceComboBox"/>
           </item>
           <item row="2" column="0" colspan="2">
