# -*- coding: utf-8 -*-
#
# Copyright (C) 2015 GNS3 Technologies Inc.
#
# This program is free software: you can redistribute it and/or modify
# it under the terms of the GNU General Public License as published by
# the Free Software Foundation, either version 3 of the License, or
# (at your option) any later version.
#
# This program is distributed in the hope that it will be useful,
# but WITHOUT ANY WARRANTY; without even the implied warranty of
# MERCHANTABILITY or FITNESS FOR A PARTICULAR PURPOSE.  See the
# GNU General Public License for more details.
#
# You should have received a copy of the GNU General Public License
# along with this program.  If not, see <http://www.gnu.org/licenses/>.

"""
QEMU VM implementation.
"""

from gns3.node import Node
from .settings import QEMU_VM_SETTINGS


import logging
log = logging.getLogger(__name__)


class QemuVM(Node):
    """
    QEMU VM.

    :param module: parent module for this node
    :param server: GNS3 server instance
    """

    URL_PREFIX = "qemu"

    def __init__(self, module, server, project):
        super().__init__(module, server, project)

        self._linked_clone = True

        qemu_vm_settings = {"usage": "",
                            "qemu_path": "",
                            "hda_disk_image": "",
                            "hdb_disk_image": "",
                            "hdc_disk_image": "",
                            "hdd_disk_image": "",
                            "hda_disk_interface": QEMU_VM_SETTINGS["hda_disk_interface"],
                            "hdb_disk_interface": QEMU_VM_SETTINGS["hdb_disk_interface"],
                            "hdc_disk_interface": QEMU_VM_SETTINGS["hdc_disk_interface"],
                            "hdd_disk_interface": QEMU_VM_SETTINGS["hdd_disk_interface"],
                            "cdrom_image": "",
                            "bios_image": "",
                            "hda_disk_image_md5sum": "",
                            "hdb_disk_image_md5sum": "",
                            "hdc_disk_image_md5sum": "",
                            "hdd_disk_image_md5sum": "",
                            "cdrom_image_md5sum": "",
                            "bios_image_md5sum": "",
                            "boot_priority": QEMU_VM_SETTINGS["boot_priority"],
                            "options": "",
                            "ram": QEMU_VM_SETTINGS["ram"],
                            "cpus": QEMU_VM_SETTINGS["cpus"],
                            "console_type": QEMU_VM_SETTINGS["console_type"],
                            "console_auto_start": QEMU_VM_SETTINGS["console_auto_start"],
                            "aux_type": QEMU_VM_SETTINGS["aux_type"],
                            "adapters": QEMU_VM_SETTINGS["adapters"],
                            "custom_adapters": QEMU_VM_SETTINGS["custom_adapters"],
                            "adapter_type": QEMU_VM_SETTINGS["adapter_type"],
                            "mac_address": QEMU_VM_SETTINGS["mac_address"],
                            "legacy_networking": QEMU_VM_SETTINGS["legacy_networking"],
                            "replicate_network_connection_state": QEMU_VM_SETTINGS["replicate_network_connection_state"],
                            "create_config_disk": QEMU_VM_SETTINGS["create_config_disk"],
                            "platform": QEMU_VM_SETTINGS["platform"],
                            "on_close": QEMU_VM_SETTINGS["on_close"],
                            "cpu_throttling": QEMU_VM_SETTINGS["cpu_throttling"],
                            "process_priority": QEMU_VM_SETTINGS["process_priority"],
                            "initrd": "",
                            "kernel_image": "",
                            "initrd_md5sum": "",
                            "kernel_image_md5sum": "",
                            "kernel_command_line": "",
                            "port_name_format": "Ethernet{0}",
                            "port_segment_size": 0,
                            "first_port_name": ""}

        self.settings().update(qemu_vm_settings)

    def resizeDiskImage(self, drive_name, size, callback):
        """
        Resize a disk image allocated to the VM.

        :param callback: callback for the reply from the server
        """

        params = {"drive_name": drive_name,
                  "extend": size}
        self.post("/resize_disk", callback, body=params)

    def info(self):
        """
        Returns information about this QEMU VM instance.

        :returns: formatted string
        """

        info = """QEMU VM {name} is {state}
  Running on server {host} with port {port}
  Local ID is {id} and server ID is {node_id}
  Number of processors is {cpus} and amount of memory is {ram}MB
  Console is on port {console} and type is {console_type}
  Auxiliary console is on port {aux} and type is {aux_type}
""".format(name=self.name(),
           id=self.id(),
           node_id=self._node_id,
           state=self.state(),
           host=self.compute().name(),
           port=self.compute().port(),
           cpus=self._settings["cpus"],
           ram=self._settings["ram"],
           console=self._settings["console"],
           console_type=self._settings["console_type"],
           aux=self._settings["aux"],
           aux_type=self._settings["aux_type"])

        port_info = ""
        for port in self._ports:
            if port.isFree():
                port_info += "     {port_name} is empty\n".format(port_name=port.name())
            else:
                port_info += "     {port_name} {port_description}\n".format(port_name=port.name(),
                                                                            port_description=port.description())
            if port.macAddress():
                port_info += "       MAC address is {mac_address}\n".format(mac_address=port.macAddress())

        usage = "\n" + self._settings.get("usage")
        return info + port_info + usage

<<<<<<< HEAD
    def configFiles(self):
        """
        Name of the configuration files
        """

        return ["config.zip"]
=======
    def auxConsole(self):
        """
        Returns the console port for this Docker VM instance.

        :returns: port (integer)
        """

        return self._settings["aux"]
>>>>>>> 60677867

    def configPage(self):
        """
        Returns the configuration page widget to be used by the node properties dialog.

        :returns: QWidget object
        """

        from .pages.qemu_vm_configuration_page import QemuVMConfigurationPage
        return QemuVMConfigurationPage

    @staticmethod
    def defaultSymbol():
        """
        Returns the default symbol path for this node.

        :returns: symbol path (or resource).
        """

        return ":/symbols/qemu_guest.svg"

    @staticmethod
    def categories():
        """
        Returns the node categories the node is part of (used by the device panel).

        :returns: list of node categories
        """

        return [Node.end_devices]

    def __str__(self):

        return "QEMU VM"<|MERGE_RESOLUTION|>--- conflicted
+++ resolved
@@ -139,14 +139,13 @@
         usage = "\n" + self._settings.get("usage")
         return info + port_info + usage
 
-<<<<<<< HEAD
     def configFiles(self):
         """
         Name of the configuration files
         """
 
         return ["config.zip"]
-=======
+
     def auxConsole(self):
         """
         Returns the console port for this Docker VM instance.
@@ -155,7 +154,6 @@
         """
 
         return self._settings["aux"]
->>>>>>> 60677867
 
     def configPage(self):
         """
