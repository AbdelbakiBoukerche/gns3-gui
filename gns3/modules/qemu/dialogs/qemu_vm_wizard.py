--- conflicted
+++ resolved
@@ -206,11 +206,8 @@
             settings["initrd"] = self.uiInitrdImageLineEdit.text()
             settings["kernel_image"] = self.uiKernelImageLineEdit.text()
             settings["kernel_command_line"] = "ide_generic.probe_mask=0x01 ide_core.chs=0.0:980,16,32 auto nousb console=ttyS0,9600 bigphysarea=65536 ide1=noprobe no-hlt -net nic"
-<<<<<<< HEAD
             settings["options"] = "-no-kvm -icount auto -hdachs 980,16,32"
-=======
-            settings["options"] = "-icount auto -hdachs 980,16,32"
->>>>>>> 51e84455
+
             if not sys.platform.startswith("darwin"):
                 settings["cpu_throttling"] = 80  # limit to 80% CPU usage
             settings["process_priority"] = "low"
