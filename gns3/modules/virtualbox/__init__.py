# -*- coding: utf-8 -*-
#
# Copyright (C) 2014 GNS3 Technologies Inc.
#
# This program is free software: you can redistribute it and/or modify
# it under the terms of the GNU General Public License as published by
# the Free Software Foundation, either version 3 of the License, or
# (at your option) any later version.
#
# This program is distributed in the hope that it will be useful,
# but WITHOUT ANY WARRANTY; without even the implied warranty of
# MERCHANTABILITY or FITNESS FOR A PARTICULAR PURPOSE.  See the
# GNU General Public License for more details.
#
# You should have received a copy of the GNU General Public License
# along with this program.  If not, see <http://www.gnu.org/licenses/>.

"""
VirtualBox module implementation.
"""

import os
import sys
import shutil

from gns3.qt import QtCore, QtGui, QtWidgets
from gns3.local_server_config import LocalServerConfig
from gns3.local_config import LocalConfig

from ..module import Module
from ..module_error import ModuleError
from .virtualbox_vm import VirtualBoxVM
from .settings import VBOX_SETTINGS, VBOX_SETTING_TYPES
from .settings import VBOX_VM_SETTINGS, VBOX_VM_SETTING_TYPES

import logging
log = logging.getLogger(__name__)


class VirtualBox(Module):

    """
    VirtualBox module.
    """

    def __init__(self):
        super().__init__()

        self._settings = {}
        self._virtualbox_vms = {}
        self._nodes = []

        # load the settings
        self._loadSettings()
        self._loadVirtualBoxVMs()

    @staticmethod
    def _findVBoxManage(self):
        """
        Finds the VBoxManage path.

        :return: path to VBoxManage
        """

        if sys.platform.startswith("win"):
            if "VBOX_INSTALL_PATH" in os.environ:
                vboxmanage_path = os.path.join(os.environ["VBOX_INSTALL_PATH"], "VBoxManage.exe")
            elif "VBOX_MSI_INSTALL_PATH" in os.environ:
                vboxmanage_path = os.path.join(os.environ["VBOX_MSI_INSTALL_PATH"], "VBoxManage.exe")
            else:
                vboxmanage_path = "VBoxManage.exe"
        elif sys.platform.startswith("darwin"):
            vboxmanage_path = "/Applications/VirtualBox.app/Contents/MacOS/VBoxManage"
        else:
            vboxmanage_path = shutil.which("vboxmanage")

        if vboxmanage_path is None:
            return ""
        return vboxmanage_path

    def _loadSettings(self):
        """
        Loads the settings from the server settings file.
        """

        self._settings = LocalConfig.instance().loadSectionSettings(self.__class__.__name__, VBOX_SETTINGS)

        if not os.path.exists(self._settings["vboxmanage_path"]):
            self._settings["vboxmanage_path"] = self._findVBoxManage(self)

        # keep the config file sync
        self._saveSettings()

    def _saveSettings(self):
        """
        Saves the settings to the server settings file.
        """

        # save the settings
        LocalConfig.instance().saveSectionSettings(self.__class__.__name__, self._settings)

        # save some settings to the local server config file
        server_settings = {
            "vbox_user": self._settings["vbox_user"],
        }

        if self._settings["vboxmanage_path"]:
            server_settings["vboxmanage_path"] = os.path.normpath(self._settings["vboxmanage_path"])

        config = LocalServerConfig.instance()
        config.saveSettings(self.__class__.__name__, server_settings)

    def _loadVirtualBoxVMs(self):
        """
        Load the VirtualBox VMs from the client settings file.
        """

        local_config = LocalConfig.instance()

        # restore the VirtualBox settings from QSettings (for backward compatibility)
        virtualbox_vms = []
        # load the settings
        settings = QtCore.QSettings()
        settings.beginGroup("VirtualBoxVMs")
        # load the VMs
        size = settings.beginReadArray("VM")
        for index in range(0, size):
            settings.setArrayIndex(index)
            vm = {}
            for setting_name, default_value in VBOX_VM_SETTINGS.items():
                vm[setting_name] = settings.value(setting_name, default_value, VBOX_VM_SETTING_TYPES[setting_name])
            virtualbox_vms.append(vm)
        settings.endArray()
        settings.remove("")
        settings.endGroup()

        if virtualbox_vms:
            local_config.saveSectionSettings(self.__class__.__name__, {"vms": virtualbox_vms})

        settings = local_config.settings()
        if "vms" in settings.get(self.__class__.__name__, {}):
            for vm in settings[self.__class__.__name__]["vms"]:
                vmname = vm.get("vmname")
                server = vm.get("server")
                key = "{server}:{vmname}".format(server=server, vmname=vmname)
                if key in self._virtualbox_vms or not vmname or not server:
                    continue
                vm_settings = VBOX_VM_SETTINGS.copy()
                vm_settings.update(vm)
                self._virtualbox_vms[key] = vm_settings

        # keep things sync
        self._saveVirtualBoxVMs()

    def _saveVirtualBoxVMs(self):
        """
        Saves the VirtualBox VMs to the client settings file.
        """

        # save the settings
        LocalConfig.instance().saveSectionSettings(self.__class__.__name__, {"vms": list(self._virtualbox_vms.values())})

    def virtualBoxVMs(self):
        """
        Returns VirtualBox VMs settings.

        :returns: VirtualBox VMs settings (dictionary)
        """

        return self._virtualbox_vms

    def setVirtualBoxVMs(self, new_virtualbox_vms):
        """
        Sets VirtualBox VM settings.

        :param new_virtualbox_vms: VirtualBox VM settings (dictionary)
        """

        self._virtualbox_vms = new_virtualbox_vms.copy()
        self._saveVirtualBoxVMs()

    def addNode(self, node):
        """
        Adds a node to this module.

        :param node: Node instance
        """

        self._nodes.append(node)

    def removeNode(self, node):
        """
        Removes a node from this module.

        :param node: Node instance
        """

        if node in self._nodes:
            self._nodes.remove(node)

    def settings(self):
        """
        Returns the module settings

        :returns: module settings (dictionary)
        """

        return self._settings

    def setSettings(self, settings):
        """
        Sets the module settings

        :param settings: module settings (dictionary)
        """

        self._settings.update(settings)
        self._saveSettings()

    def createNode(self, node_class, server, project):
        """
        Creates a new node.

        :param node_class: Node object
        :param server: HTTPClient instance
        :param project: Project instance
        """

        log.info("creating node {}".format(node_class))

        # create an instance of the node class
        return node_class(self, server, project)

    def setupNode(self, node, node_name):
        """
        Setups a node.

        :param node: Node instance
        :param node_name: Node name
        """

        log.info("configuring node {} with id {}".format(node, node.id()))

        vm = None
        if node_name:
            for vm_key, info in self._virtualbox_vms.items():
                if node_name == info["vmname"]:
                    vm = vm_key

        if not vm:
            selected_vms = []
            for vm, info in self._virtualbox_vms.items():
                if info["server"] == node.server().host() or (node.server().isLocal() and info["server"] == "local"):
                    selected_vms.append(vm)

            if not selected_vms:
                raise ModuleError("No VirtualBox VM on server {}".format(node.server().url()))
            elif len(selected_vms) > 1:

                from gns3.main_window import MainWindow
                mainwindow = MainWindow.instance()

                (selection, ok) = QtWidgets.QInputDialog.getItem(mainwindow, "VirtualBox VM", "Please choose a VM", selected_vms, 0, False)
                if ok:
                    vm = selection
                else:
                    raise ModuleError("Please select a VirtualBox VM")

            else:
                vm = selected_vms[0]

        linked_base = self._virtualbox_vms[vm]["linked_base"]
        if not linked_base:
            for other_node in self._nodes:
                if other_node.settings()["vmname"] == self._virtualbox_vms[vm]["vmname"] and \
                        (self._virtualbox_vms[vm]["server"] == "local" and other_node.server().isLocal() or self._virtualbox_vms[vm]["server"] == other_node.server().host):
<<<<<<< HEAD
                    raise ModuleError("Sorry a VirtualBox VM that is not a linked base can only be used once in your topology")
=======
                    raise ModuleError("Sorry a VirtualBox VM can only be used once in your topology (this will change in future versions)")
>>>>>>> df5abad6
        elif node.project().temporary():
            raise ModuleError("Sorry, VirtualBox linked clones are not supported in temporary projects")

        vm_settings = {}
        for setting_name, value in self._virtualbox_vms[vm].items():
            if setting_name in node.settings() and value != "" and value is not None:
                vm_settings[setting_name] = value

        vmname = self._virtualbox_vms[vm]["vmname"]
        node.setup(vmname, linked_clone=linked_base, additional_settings=vm_settings)

    def reset(self):
        """
        Resets the module.
        """

        log.info("VirtualBox module reset")
        self._nodes.clear()

    @staticmethod
    def getNodeClass(name):
        """
        Returns the object with the corresponding name.

        :param name: object name
        """

        if name in globals():
            return globals()[name]
        return None

    @staticmethod
    def classes():
        """
        Returns all the node classes supported by this module.

        :returns: list of classes
        """

        return [VirtualBoxVM]

    def nodes(self):
        """
        Returns all the node data necessary to represent a node
        in the nodes view and create a node on the scene.
        """

        nodes = []
        for vbox_vm in self._virtualbox_vms.values():
            nodes.append(
                {"class": VirtualBoxVM.__name__,
                 "name": vbox_vm["vmname"],
                 "server": vbox_vm["server"],
                 "categories": VirtualBoxVM.categories(),
                 "default_symbol": vbox_vm["default_symbol"],
                 "hover_symbol": vbox_vm["hover_symbol"],
                 "categories": [vbox_vm["category"]]}
            )
        return nodes

    @staticmethod
    def preferencePages():
        """
        :returns: QWidget object list
        """

        from .pages.virtualbox_preferences_page import VirtualBoxPreferencesPage
        from .pages.virtualbox_vm_preferences_page import VirtualBoxVMPreferencesPage
        return [VirtualBoxPreferencesPage, VirtualBoxVMPreferencesPage]

    @staticmethod
    def instance():
        """
        Singleton to return only one instance of VirtualBox module.

        :returns: instance of VirtualBox
        """

        if not hasattr(VirtualBox, "_instance"):
            VirtualBox._instance = VirtualBox()
        return VirtualBox._instance<|MERGE_RESOLUTION|>--- conflicted
+++ resolved
@@ -274,11 +274,7 @@
             for other_node in self._nodes:
                 if other_node.settings()["vmname"] == self._virtualbox_vms[vm]["vmname"] and \
                         (self._virtualbox_vms[vm]["server"] == "local" and other_node.server().isLocal() or self._virtualbox_vms[vm]["server"] == other_node.server().host):
-<<<<<<< HEAD
-                    raise ModuleError("Sorry a VirtualBox VM that is not a linked base can only be used once in your topology")
-=======
                     raise ModuleError("Sorry a VirtualBox VM can only be used once in your topology (this will change in future versions)")
->>>>>>> df5abad6
         elif node.project().temporary():
             raise ModuleError("Sorry, VirtualBox linked clones are not supported in temporary projects")
 
