--- conflicted
+++ resolved
@@ -223,7 +223,7 @@
             return
 
         log.debug("{} is starting".format(self.name()))
-        self.post("/start", self._startCallback, timeout=None, progressText="{} is starting".format(self.name()))
+        self.post("/start", self._startCallback, timeout=None, showProgress=False)
 
     def _startCallback(self, result, error=False, **kwargs):
         """
@@ -249,7 +249,7 @@
             return
 
         log.debug("{} is stopping".format(self.name()))
-        self.post("/stop", self._stopCallback, timeout=None, progressText="{} is stopping".format(self.name()))
+        self.post("/stop", self._stopCallback, timeout=None, showProgress=False)
 
     def _stopCallback(self, result, error=False, **kwargs):
         """
@@ -279,7 +279,7 @@
             return
 
         log.debug("{} is being suspended".format(self.name()))
-        self.post("/suspend", self._suspendCallback, timeout=None, progressText="{} is suspending".format(self.name()))
+        self.post("/suspend", self._suspendCallback, timeout=None, showProgress=False)
 
     def _suspendCallback(self, result, error=False, **kwargs):
         """
@@ -301,7 +301,7 @@
         """
 
         log.debug("{} is being reloaded".format(self.name()))
-        self.post("/reload", self._reloadCallback, timeout=None, progressText="{} is reloading".format(self.name()))
+        self.post("/reload", self._reloadCallback, timeout=None, showProgress=False)
 
     def _reloadCallback(self, result, error=False, **kwargs):
         """
@@ -455,7 +455,7 @@
         if not skip_controller:
             for link in self.links():
                 link.setDeleting()
-            self.controllerHttpDelete("/nodes/{node_id}".format(node_id=self._node_id), self._deleteCallback)
+            self.controllerHttpDelete("/nodes/{node_id}".format(node_id=self._node_id), self._deleteCallback, showProgress=False)
         else:
             self.deleted_signal.emit()
             self._module.removeNode(self)
@@ -485,7 +485,7 @@
                   "y": int(y),
                   "z": int(z)}
 
-        self.post("/duplicate", self._duplicateCallback, body=params, timeout=None, progressText="{} is being duplicated".format(self.name()))
+        self.post("/duplicate", self._duplicateCallback, body=params, timeout=None, showProgress=False)
 
     def _duplicateCallback(self, result, error=False, **kwargs):
         """
@@ -602,12 +602,7 @@
         if not changed:
             return
 
-<<<<<<< HEAD
         self._updateOnController(data)
-=======
-        log.debug("{} is starting".format(self.name()))
-        self.controllerHttpPost("/nodes/{node_id}/start".format(node_id=self._node_id), self._startCallback, timeout=None, showProgress=False)
->>>>>>> f68a8ea8
 
     def setPos(self, x, y, z=None):
         """
@@ -627,18 +622,7 @@
         """
         Returns the console command line for this host
 
-<<<<<<< HEAD
         :returns: console command line (string)
-=======
-        if self.status() == Node.stopped:
-            log.debug("{} is already stopped".format(self.name()))
-            return
-
-        log.debug("{} is stopping".format(self.name()))
-        self.controllerHttpPost("/nodes/{node_id}/stop".format(node_id=self._node_id), self._stopCallback, showProgress=False, timeout=None)
-
-    def _stopCallback(self, result, error=False, **kwargs):
->>>>>>> f68a8ea8
         """
 
         from .main_window import MainWindow
@@ -791,12 +775,13 @@
         """
 
         if not hasattr(self, "configFiles"):
-            return
+            return False
         for file in self.configFiles():
             self.get("/files/{file}".format(file=file),
                      self._exportConfigsToDirectoryCallback,
                      context={"directory": directory, "file": file},
                      raw=True)
+        return True
 
     def _exportConfigsToDirectoryCallback(self, result, error=False, raw_body=None, context={}, **kwargs):
         """
