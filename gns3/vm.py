# -*- coding: utf-8 -*-
#
# Copyright (C) 2014 GNS3 Technologies Inc.
#
# This program is free software: you can redistribute it and/or modify
# it under the terms of the GNU General Public License as published by
# the Free Software Foundation, either version 3 of the License, or
# (at your option) any later version.
#
# This program is distributed in the hope that it will be useful,
# but WITHOUT ANY WARRANTY; without even the implied warranty of
# MERCHANTABILITY or FITNESS FOR A PARTICULAR PURPOSE.  See the
# GNU General Public License for more details.
#
# You should have received a copy of the GNU General Public License
# along with this program.  If not, see <http://www.gnu.org/licenses/>.

"""
Base class for VM classes.
"""

import os
from gns3.servers import Servers
from gns3.packet_capture import PacketCapture

from .node import Node

import logging
log = logging.getLogger(__name__)


class VM(Node):

    def __init__(self, module, server, project):

        super().__init__(module, server, project)

        self._vm_id = None
        self._vm_directory = None
        self._command_line = None
        self._custom_console_command = None

    def consoleCommand(self):
        """
        :returns: The console command for this host
        """
        if self._custom_console_command:
            return self._custom_console_command
        else:
            from .main_window import MainWindow
            general_settings = MainWindow.instance().settings()

            console_type = self.consoleType()
            if console_type == "serial":
                return general_settings["serial_console_command"]
            elif console_type == "vnc":
                return general_settings["vnc_console_command"]
            return general_settings["telnet_console_command"]

    def setCustomConsoleCommand(self, console_command):
        """
        Set custom console command for this node
        """

        console_command = console_command.strip()
        if console_command == '':
            self._custom_console_command = None
        else:
            self._custom_console_command = console_command

    def consoleType(self):
        """
        Get the console type (serial, telnet or VNC)
        """
        console_type = "telnet"
        if hasattr(self, "serialConsole") and self.serialConsole():
            return "serial"
        if "console_type" in self.settings():
            return self.settings()["console_type"]
        return console_type

    def vm_id(self):
        """
        Return the ID of this device

        :returns: identifier (string)
        """

        return self._vm_id

    def vmDir(self):
        """
        Return the working directory of the VM

        :returns: identifier (string)
        """

        return self._vm_directory

    def commandLine(self):
        """
        Return the command line used to run the VM

        :returns: identifier (string)
        """

        return self._command_line

    def delete(self):
        """
        Deletes this VM instance.
        """

        log.debug("{} is being deleted".format(self.name()))
        # first delete all the links attached to this node
        self.delete_links_signal.emit()
        if self._vm_id and self._server.connected():
            self.httpDelete("/{prefix}/vms/{vm_id}".format(prefix=self.URL_PREFIX, vm_id=self._vm_id), self._deleteCallback)
        else:
            self.deleted_signal.emit()
            self._module.removeNode(self)

    def _deleteCallback(self, result, error=False, **kwargs):
        """
        Callback for delete.

        :param result: server response (dict)
        :param error: indicates an error (boolean)
        """

        if error:
            log.error("error while deleting {}: {}".format(self.name(), result["message"]))
            self.server_error_signal.emit(self.id(), result["message"])
        log.info("{} has been deleted".format(self.name()))
        self.deleted_signal.emit()
        self._module.removeNode(self)

    def start(self):
        """
        Starts this VM instance.
        """

        if self.status() == Node.started:
            log.debug("{} is already running".format(self.name()))
            return

        log.debug("{} is starting".format(self.name()))
        self.httpPost("/{prefix}/vms/{vm_id}/start".format(prefix=self.URL_PREFIX, vm_id=self._vm_id), self._startCallback, progressText="{} is starting".format(self.name()))

    def _startCallback(self, result, error=False, **kwargs):
        """
        Callback for start.

        :param result: server response (dict)
        :param error: indicates an error (boolean)
        """

        if error:
            log.error("error while starting {}: {}".format(self.name(), result["message"]))
            self.server_error_signal.emit(self.id(), result["message"])
        else:
            log.info("{} has started".format(self.name()))
            self.setStatus(Node.started)
            if result:
                self._updateCallback(result)

    def _setupCallback(self, result, error=False, **kwargs):
        """
        Callback for setup.

        :param result: server response
        :param error: indicates an error (boolean)
        :returns: Boolean success or not
        """

        if error:
            log.error("error while setting up {}: {}".format(self.name(), result["message"]))
            self.server_error_signal.emit(self.id(), result["message"])
            return False

        self._vm_id = result["vm_id"]
        if not self._vm_id:
            self.error_signal.emit(self.id(), "returned ID from server is null")
            return False

        if "vm_directory" in result:
            self._vm_directory = result["vm_directory"]

        if "command_line" in result:
            self._command_line = result["command_line"]

        # update the settings using the defaults sent by the server
        for name, value in result.items():
            if name in self._settings and self._settings[name] != value:
                log.info("{} setting up and updating {} from '{}' to '{}'".format(self.name(),
                                                                                  name,
                                                                                  self._settings[name],
                                                                                  value))
                self._settings[name] = value
        return True

    def _updateCallback(self, result, error=False, **kwargs):
        """
        Callback for update.

        :param result: server response (dict)
        :param error: indicates an error (boolean)
        """

        if error:
            log.error("error while deleting {}: {}".format(self.name(), result["message"]))
            self.server_error_signal.emit(self.id(), result["message"])
            return False

        if "command_line" in result:
            self._command_line = result["command_line"]

        return True

    def stop(self):
        """
        Stops this VM instance.
        """

        if self.status() == Node.stopped:
            log.debug("{} is already stopped".format(self.name()))
            return

        log.debug("{} is stopping".format(self.name()))
        self.httpPost("/{prefix}/vms/{vm_id}/stop".format(prefix=self.URL_PREFIX, vm_id=self._vm_id), self._stopCallback, progressText="{} is stopping".format(self.name()))

    def _stopCallback(self, result, error=False, **kwargs):
        """
        Callback for stop.

        :param result: server response (dict)
        :param error: indicates an error (boolean)
        """

        if error:
            log.error("error while stopping {}: {}".format(self.name(), result["message"]))
            self.server_error_signal.emit(self.id(), result["message"])
        else:
            log.info("{} has stopped".format(self.name()))
            self.setStatus(Node.stopped)

    def reload(self):
        """
        Reloads this VM instance.
        """

        log.debug("{} is being reloaded".format(self.name()))
        self.httpPost("/{prefix}/vms/{vm_id}/reload".format(prefix=self.URL_PREFIX, vm_id=self._vm_id), self._reloadCallback)

    def _reloadCallback(self, result, error=False, **kwargs):
        """
        Callback for reload.

        :param result: server response (dict)
        :param error: indicates an error (boolean)
        """

        if error:
            log.error("error while suspending {}: {}".format(self.name(), result["message"]))
            self.server_error_signal.emit(self.id(), result["message"])
        else:
            log.info("{} has reloaded".format(self.name()))

    def addNIO(self, port, nio):
        """
        Adds a new NIO on the specified port for this VM instance.

        :param port: Port instance
        :param nio: NIO instance
        """
        params = self.getNIOInfo(nio)
        log.debug("{} is adding an {}: {}".format(self.name(), nio, params))
        self.httpPost("/{prefix}/vms/{vm_id}/adapters/{adapter}/ports/{port}/nio".format(
            adapter=port.adapterNumber(),
            port=port.portNumber(),
            prefix=self.URL_PREFIX,
            vm_id=self._vm_id),
            self._addNIOCallback,
            context={"port_id": port.id()},
            body=params)

    def _addNIOCallback(self, result, error=False, context={}, **kwargs):
        """
        Callback for addNIO.

        :param result: server response (dict)
        :param error: indicates an error (boolean)
        """

        if error:
            log.error("error while adding a NIO for {}: {}".format(self.name(), result["message"]))
            self.server_error_signal.emit(self.id(), result["message"])
            self.nio_cancel_signal.emit(self.id())
        else:
            self.nio_signal.emit(self.id(), context["port_id"])

    def deleteNIO(self, port):
        """
        Deletes an NIO from the specified port on this instance

        :param port: Port instance
        """

        log.debug("{} is deleting an NIO".format(self.name()))
        self.httpDelete("/{prefix}/vms/{vm_id}/adapters/{adapter}/ports/{port}/nio".format(
            adapter=port.adapterNumber(),
            prefix=self.URL_PREFIX,
            port=port.portNumber(),
            vm_id=self._vm_id),
            self._deleteNIOCallback)

    def _deleteNIOCallback(self, result, error=False, **kwargs):
        """
        Callback for deleteNIO.

        :param result: server response (dict)
        :param error: indicates an error (boolean)
        """

        if error:
            log.error("Error while deleting NIO {}: {}".format(self.name(), result["message"]))
            self.server_error_signal.emit(self.id(), result["message"])
            return

        log.debug("{} has deleted a NIO: {}".format(self.name(), result))

    def _readBaseConfig(self, config_path):
        """
        Returns a base config content.

        :param config_path: path to the configuration file.

        :returns: config content
        """

        if config_path is None or len(config_path.strip()) == 0:
            return None

        if not os.path.isabs(config_path):
            config_path = os.path.join(Servers.instance().localServerSettings()["configs_path"], config_path)

        if not os.path.isfile(config_path):
            return None

        try:
            with open(config_path, "rb") as f:
                log.info("Opening configuration file: {}".format(config_path))
                config = f.read().decode("utf-8")
                config = config.replace('\r', "")
                return config
        except OSError as e:
            self.error_signal.emit(self.id(), "Could not read configuration file {}: {}".format(config_path, e))
            return None
        except UnicodeDecodeError as e:
            self.error_signal.emit(self.id(), "Invalid configuration file {}: {}".format(config_path, e))
            return None
        return ""

<<<<<<< HEAD
    def startPacketCapture(self, port, capture_file_name, data_link_type):
        """
        Starts a packet capture.

        :param port: Port instance
        :param capture_file_name: PCAP capture file path
        :param data_link_type: PCAP data link type (unused by some VM)
        """

        params = {"capture_file_name": capture_file_name,
                  "data_link_type": data_link_type}
        log.debug("{} is starting a packet capture on {}: {}".format(self.name(), port.name(), params))
        self.httpPost("/{prefix}/vms/{vm_id}/adapters/{adapter_number}/ports/{port_number}/start_capture".format(
            vm_id=self._vm_id,
            prefix=self.URL_PREFIX,
            adapter_number=port.adapterNumber(),
            port_number=port.portNumber()),
            self._startPacketCaptureCallback,
            context={"port": port},
            body=params)

    def _startPacketCaptureCallback(self, result, error=False, context={}, **kwargs):
        """
        Callback for starting a packet capture.

        :param result: server response
        :param error: indicates an error (boolean)
        """

        if error:
            log.error("error while starting capture {}: {}".format(self.name(), result["message"]))
            self.server_error_signal.emit(self.id(), result["message"])
        else:
            PacketCapture.instance().startCapture(self, context["port"], result["pcap_file_path"])

    def stopPacketCapture(self, port):
        """
        Stops a packet capture.

        :param port: Port instance
        """

        log.debug("{} is stopping a packet capture on {}".format(self.name(), port.name()))
        self.httpPost("/{prefix}/vms/{vm_id}/adapters/{adapter_number}/ports/{port_number}/stop_capture".format(
            vm_id=self._vm_id,
            prefix=self.URL_PREFIX,
            adapter_number=port.adapterNumber(),
            port_number=port.portNumber()),
            self._stopPacketCaptureCallback,
            context={"port": port})

    def _stopPacketCaptureCallback(self, result, error=False, context={}, **kwargs):
        """
        Callback for stopping a packet capture.

        :param result: server response
        :param error: indicates an error (boolean)
        """

        if error:
            log.error("error while stopping capture {}: {}".format(self.name(), result["message"]))
            self.server_error_signal.emit(self.id(), result["message"])
        else:
            PacketCapture.instance().stopCapture(self, context["port"])
=======
    def dump(self):
        """
        Returns a representation of this device.
        (to be saved in a topology file).

        :returns: representation of the node (dictionary)
        """

        device = {
            "id": self.id(),
            "type": self.__class__.__name__,
            "description": str(self),
            "properties": {},
            "server_id": self._server.id()
        }
        if self._custom_console_command is not None:
            device["custom_console_command"] = self._custom_console_command

        # add the ports
        if self._ports:
            ports = device["ports"] = []
            for port in self._ports:
                ports.append(port.dump())

        return device

    def load(self, node_info):
        """
        Loads a device representation
        (from a topology file).

        :param node_info: representation of the node (dictionary)
        """

        if "custom_console_command" in node_info:
            self._custom_console_command = node_info["custom_console_command"]
        self._loading = True
        self._node_info = node_info
        self.loaded_signal.connect(self._updatePortSettings)

    def openConsole(self, aux):
        if hasattr(self, "serialConsole") and self.serialConsole():
            from .serial_console import serialConsole
            serialConsole(self.name(), self.serialPipe(), self.consoleCommand())

        if aux:
            console_port = self.auxConsole()
            if console_port is None:
                raise ValueError("AUX console port not allocated for {}".format(self.name()))
        else:
            console_port = self.console()

        console_type = "telnet"
        if "console_type" in self.settings():
            console_type = self.settings()["console_type"]
        if console_type == "telnet":
            from .telnet_console import nodeTelnetConsole
            nodeTelnetConsole(self.name(), self.server(), console_port, self.consoleCommand())
        elif console_type == "vnc":
            from .vnc_console import vncConsole
            vncConsole(self.server().host(), console_port, self.consoleCommand())

    def _updatePortSettings(self):
        """
        Updates port settings when loading a topology.
        """

        self.loaded_signal.disconnect(self._updatePortSettings)

        # assign the correct names and IDs to the ports
        if "ports" in self._node_info:
            ports = self._node_info["ports"]
            for topology_port in ports:
                for port in self._ports:
                    if topology_port["port_number"] == port.portNumber():
                        # If the adapter is missing we consider that adapter_number == port_number
                        adapter_number = topology_port.get("adapter_number", topology_port["port_number"])
                        if port.adapterNumber() is None or adapter_number == port.adapterNumber() or topology_port.get("slot_number", None) == port.adapterNumber():
                            port.setName(topology_port["name"])
                            port.setId(topology_port["id"])

        # now we can set the node as initialized and trigger the created signal
        self.setInitialized(True)
        log.info("{} has been loaded".format(self.name()))
        self.created_signal.emit(self.id())
        self._module.addNode(self)
        self._loading = False
        self._node_info = None
>>>>>>> e2bdd216
<|MERGE_RESOLUTION|>--- conflicted
+++ resolved
@@ -361,7 +361,6 @@
             return None
         return ""
 
-<<<<<<< HEAD
     def startPacketCapture(self, port, capture_file_name, data_link_type):
         """
         Starts a packet capture.
@@ -426,7 +425,6 @@
             self.server_error_signal.emit(self.id(), result["message"])
         else:
             PacketCapture.instance().stopCapture(self, context["port"])
-=======
     def dump(self):
         """
         Returns a representation of this device.
@@ -514,5 +512,4 @@
         self.created_signal.emit(self.id())
         self._module.addNode(self)
         self._loading = False
-        self._node_info = None
->>>>>>> e2bdd216
+        self._node_info = None