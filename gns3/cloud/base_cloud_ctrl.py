--- conflicted
+++ resolved
@@ -27,10 +27,6 @@
 log = logging.getLogger(__name__)
 
 from libcloud.compute.base import NodeAuthSSHKey
-<<<<<<< HEAD
-from libcloud.compute.types import NodeState
-=======
->>>>>>> a9f83e2b
 
 from .exceptions import ItemNotFound, KeyPairExists, MethodNotAllowed
 from .exceptions import OverLimit, BadRequest, ServiceUnavailable
@@ -38,27 +34,6 @@
 
 KeyPair = namedtuple("KeyPair", ['name'], verbose=False)
 
-<<<<<<< HEAD
-
-class InstanceState(NodeState):
-    """
-    GNS3 states for an instance, deriving from libcloud.NodeState
-
-    :cvar FULLY_OPERATIONAL: Node is running and gns3-server is up
-
-    Inherited:
-    :cvar RUNNING: Node is running.
-    :cvar REBOOTING: Node is rebooting.
-    :cvar TERMINATED: Node is terminated. This node can't be started later on.
-    :cvar STOPPED: Node is stopped. This node can be started later on.
-    :cvar PENDING: Node is pending.
-    :cvar UNKNOWN: Node state is unknown.
-
-    """
-    FULLY_OPERATIONAL = 6
-
-=======
->>>>>>> a9f83e2b
 
 def parse_exception(exception):
     """
