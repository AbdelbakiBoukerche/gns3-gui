--- conflicted
+++ resolved
@@ -740,11 +740,7 @@
         if self._user:
             url = QtCore.QUrl("{protocol}://{user}@{host}:{port}{prefix}{endpoint}".format(protocol=self._protocol, user=self._user, host=host, port=self._port, prefix=prefix, endpoint=endpoint))
         else:
-<<<<<<< HEAD
-            url = QtCore.QUrl("{protocol}://{host}:{port}{prefix}{endpoint}".format(protocol=self._protocol, host=host, port=self._port, prefix=prefix, enpoint=endpoint))
-=======
             url = QtCore.QUrl("{protocol}://{host}:{port}{prefix}{endpoint}".format(protocol=self._protocol, host=host, port=self._port, prefix=prefix, endpoint=endpoint))
->>>>>>> 0c0b2d5c
 
         request = self._request(url)
         request = self._addAuth(request)
