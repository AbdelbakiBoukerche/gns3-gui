--- conflicted
+++ resolved
@@ -20,13 +20,7 @@
 on the QGraphics scene.
 """
 
-<<<<<<< HEAD
-import sip
-=======
-import tempfile
-import json
 from .qt import sip
->>>>>>> fe222b87
 
 from .qt import QtCore, QtGui, QtWidgets, qpartial
 from .controller import Controller
