<?xml version="1.0" encoding="UTF-8"?>
<ui version="4.0">
 <class>GeneralPreferencesPageWidget</class>
 <widget class="QWidget" name="GeneralPreferencesPageWidget">
  <property name="geometry">
   <rect>
    <x>0</x>
    <y>0</y>
<<<<<<< HEAD
    <width>634</width>
    <height>643</height>
=======
    <width>715</width>
    <height>644</height>
>>>>>>> ec7cdedb
   </rect>
  </property>
  <property name="windowTitle">
   <string>General</string>
  </property>
  <layout class="QVBoxLayout" name="verticalLayout">
   <item>
    <widget class="QTabWidget" name="uiMiscTabWidget">
     <property name="sizePolicy">
      <sizepolicy hsizetype="MinimumExpanding" vsizetype="MinimumExpanding">
       <horstretch>0</horstretch>
       <verstretch>0</verstretch>
      </sizepolicy>
     </property>
     <property name="currentIndex">
      <number>0</number>
     </property>
     <widget class="QWidget" name="uiGeneralTab">
      <attribute name="title">
       <string>General</string>
      </attribute>
      <layout class="QVBoxLayout" name="verticalLayout_4">
       <property name="margin">
        <number>10</number>
       </property>
       <item>
        <widget class="QGroupBox" name="uiLocalPathsGroupBox">
         <property name="title">
          <string>Local paths</string>
         </property>
         <layout class="QVBoxLayout" name="verticalLayout_5">
          <item>
           <widget class="QLabel" name="uiProjectsPathLabel">
            <property name="text">
             <string>My projects:</string>
            </property>
           </widget>
          </item>
          <item>
           <layout class="QHBoxLayout" name="horizontalLayout_2">
            <item>
             <widget class="QLineEdit" name="uiProjectsPathLineEdit">
              <property name="sizePolicy">
               <sizepolicy hsizetype="MinimumExpanding" vsizetype="Fixed">
                <horstretch>0</horstretch>
                <verstretch>0</verstretch>
               </sizepolicy>
              </property>
              <property name="toolTip">
               <string>Directory where your GNS3 projects are stored</string>
              </property>
             </widget>
            </item>
            <item>
             <widget class="QToolButton" name="uiProjectsPathToolButton">
              <property name="text">
               <string>&amp;Browse...</string>
              </property>
              <property name="toolButtonStyle">
               <enum>Qt::ToolButtonTextOnly</enum>
              </property>
             </widget>
            </item>
           </layout>
          </item>
          <item>
           <widget class="QLabel" name="label">
            <property name="text">
             <string>My symbols:</string>
            </property>
           </widget>
          </item>
          <item>
           <layout class="QHBoxLayout" name="horizontalLayout_3">
            <item>
             <widget class="QLineEdit" name="uiSymbolsPathLineEdit"/>
            </item>
            <item>
             <widget class="QToolButton" name="uiSymbolsPathToolButton">
              <property name="text">
               <string>Browse...</string>
              </property>
             </widget>
            </item>
           </layout>
          </item>
          <item>
           <widget class="QLabel" name="uiConfigsPathLabel">
            <property name="text">
             <string>My configs:</string>
            </property>
           </widget>
          </item>
          <item>
           <layout class="QHBoxLayout" name="horizontalLayout_7">
            <item>
             <widget class="QLineEdit" name="uiConfigsPathLineEdit">
              <property name="sizePolicy">
               <sizepolicy hsizetype="MinimumExpanding" vsizetype="Fixed">
                <horstretch>0</horstretch>
                <verstretch>0</verstretch>
               </sizepolicy>
              </property>
              <property name="toolTip">
               <string>Directory where your binary images (e.g. IOS) are stored</string>
              </property>
             </widget>
            </item>
            <item>
             <widget class="QToolButton" name="uiConfigsPathToolButton">
              <property name="text">
               <string>&amp;Browse...</string>
              </property>
              <property name="toolButtonStyle">
               <enum>Qt::ToolButtonTextOnly</enum>
              </property>
             </widget>
            </item>
           </layout>
          </item>
         </layout>
        </widget>
       </item>
       <item>
        <widget class="QGroupBox" name="uiStyleGroupBox">
         <property name="title">
          <string>Style</string>
         </property>
         <layout class="QHBoxLayout" name="horizontalLayout_11">
          <item>
           <widget class="QComboBox" name="uiStyleComboBox"/>
          </item>
         </layout>
        </widget>
       </item>
       <item>
        <widget class="QGroupBox" name="uiConfigurationFileGroupBox">
         <property name="title">
          <string>Configuration file</string>
         </property>
         <layout class="QGridLayout" name="gridLayout">
          <item row="1" column="0">
           <layout class="QHBoxLayout" name="horizontalLayout">
            <item>
             <widget class="QPushButton" name="uiImportConfigurationFilePushButton">
              <property name="text">
               <string>&amp;Import</string>
              </property>
             </widget>
            </item>
            <item>
             <widget class="QPushButton" name="uiExportConfigurationFilePushButton">
              <property name="text">
               <string>&amp;Export</string>
              </property>
             </widget>
            </item>
            <item>
             <widget class="QPushButton" name="uiBrowseConfigurationPushButton">
              <property name="text">
               <string>Browse configuration directory</string>
              </property>
             </widget>
            </item>
            <item>
             <spacer name="horizontalSpacer">
              <property name="orientation">
               <enum>Qt::Horizontal</enum>
              </property>
              <property name="sizeHint" stdset="0">
               <size>
                <width>40</width>
                <height>20</height>
               </size>
              </property>
             </spacer>
            </item>
           </layout>
          </item>
          <item row="0" column="0">
           <widget class="QLabel" name="uiConfigurationFileLabel">
            <property name="text">
             <string>Unknown location</string>
            </property>
           </widget>
          </item>
         </layout>
        </widget>
       </item>
       <item>
        <spacer name="verticalSpacer_5">
         <property name="orientation">
          <enum>Qt::Vertical</enum>
         </property>
         <property name="sizeHint" stdset="0">
          <size>
           <width>20</width>
           <height>5</height>
          </size>
         </property>
        </spacer>
       </item>
      </layout>
     </widget>
     <widget class="QWidget" name="uiImagesTab">
      <attribute name="title">
       <string>Binary images</string>
      </attribute>
      <layout class="QVBoxLayout" name="verticalLayout_7">
       <property name="margin">
        <number>10</number>
       </property>
       <item>
        <widget class="QGroupBox" name="uiLocalBinaryImagePathsGroupBox">
         <property name="title">
          <string>Local paths</string>
         </property>
         <layout class="QVBoxLayout" name="verticalLayout_10">
          <item>
           <widget class="QLabel" name="uiImagesPathLabel">
            <property name="text">
             <string>My binary images:</string>
            </property>
           </widget>
          </item>
          <item>
           <layout class="QHBoxLayout" name="horizontalLayout_4">
            <item>
             <widget class="QLineEdit" name="uiImagesPathLineEdit">
              <property name="sizePolicy">
               <sizepolicy hsizetype="MinimumExpanding" vsizetype="Fixed">
                <horstretch>0</horstretch>
                <verstretch>0</verstretch>
               </sizepolicy>
              </property>
              <property name="toolTip">
               <string>Directory where your binary images (e.g. IOS) are stored</string>
              </property>
             </widget>
            </item>
            <item>
             <widget class="QToolButton" name="uiImagesPathToolButton">
              <property name="text">
               <string>&amp;Browse...</string>
              </property>
              <property name="toolButtonStyle">
               <enum>Qt::ToolButtonTextOnly</enum>
              </property>
             </widget>
            </item>
           </layout>
          </item>
          <item>
           <widget class="QLabel" name="uiImageDirectoriesLabel">
            <property name="text">
             <string>Additional search locations for binary images:</string>
            </property>
           </widget>
          </item>
          <item>
           <widget class="QListWidget" name="uiImageDirectoriesListWidget">
            <property name="lineWidth">
             <number>0</number>
            </property>
            <property name="editTriggers">
             <set>QAbstractItemView::NoEditTriggers</set>
            </property>
            <property name="alternatingRowColors">
             <bool>false</bool>
            </property>
            <property name="selectionMode">
             <enum>QAbstractItemView::SingleSelection</enum>
            </property>
            <property name="selectionBehavior">
             <enum>QAbstractItemView::SelectItems</enum>
            </property>
            <property name="isWrapping" stdset="0">
             <bool>false</bool>
            </property>
            <property name="resizeMode">
             <enum>QListView::Adjust</enum>
            </property>
            <property name="layoutMode">
             <enum>QListView::Batched</enum>
            </property>
            <property name="gridSize">
             <size>
              <width>0</width>
              <height>18</height>
             </size>
            </property>
            <property name="viewMode">
             <enum>QListView::ListMode</enum>
            </property>
            <property name="uniformItemSizes">
             <bool>false</bool>
            </property>
            <property name="selectionRectVisible">
             <bool>true</bool>
            </property>
           </widget>
          </item>
          <item>
           <layout class="QHBoxLayout" name="horizontalLayout_13">
            <item>
             <widget class="QPushButton" name="uiImageDirectoriesAddPushButton">
              <property name="text">
               <string>Add</string>
              </property>
             </widget>
            </item>
            <item>
             <widget class="QPushButton" name="uiImageDirectoriesDeletePushButton">
              <property name="text">
               <string>Delete</string>
              </property>
             </widget>
            </item>
            <item>
             <spacer name="horizontalSpacer_4">
              <property name="orientation">
               <enum>Qt::Horizontal</enum>
              </property>
              <property name="sizeHint" stdset="0">
               <size>
                <width>40</width>
                <height>20</height>
               </size>
              </property>
             </spacer>
            </item>
           </layout>
          </item>
         </layout>
        </widget>
       </item>
      </layout>
     </widget>
     <widget class="QWidget" name="uiConsoleTab">
      <attribute name="title">
       <string>Console applications</string>
      </attribute>
      <layout class="QVBoxLayout" name="verticalLayout_3">
       <property name="margin">
        <number>10</number>
       </property>
       <item>
        <widget class="QGroupBox" name="uiTelnetConsoleSettingsGroupBox">
         <property name="title">
          <string>Console settings</string>
         </property>
         <layout class="QVBoxLayout" name="verticalLayout_9">
          <item>
           <widget class="QLabel" name="uiTelnetConsoleCommandLabel">
            <property name="text">
             <string>Console application command for Telnet:</string>
            </property>
           </widget>
          </item>
          <item>
           <layout class="QHBoxLayout" name="horizontalLayout_9">
            <item>
             <widget class="QLineEdit" name="uiTelnetConsoleCommandLineEdit">
              <property name="sizePolicy">
               <sizepolicy hsizetype="MinimumExpanding" vsizetype="Fixed">
                <horstretch>0</horstretch>
                <verstretch>0</verstretch>
               </sizepolicy>
              </property>
              <property name="toolTip">
               <string>&lt;html&gt;&lt;head/&gt;&lt;body&gt;&lt;p&gt;Command line replacements:&lt;/p&gt;&lt;p&gt;%h = device server &lt;/p&gt;&lt;p&gt;%p = device port&lt;/p&gt;&lt;p&gt;%d = device hostname&lt;/p&gt;&lt;/body&gt;&lt;/html&gt;</string>
              </property>
              <property name="readOnly">
               <bool>true</bool>
              </property>
             </widget>
            </item>
            <item>
             <widget class="QPushButton" name="uiTelnetConsolePreconfiguredCommandPushButton">
              <property name="sizePolicy">
               <sizepolicy hsizetype="Maximum" vsizetype="Fixed">
                <horstretch>0</horstretch>
                <verstretch>0</verstretch>
               </sizepolicy>
              </property>
              <property name="text">
               <string>&amp;Edit</string>
              </property>
             </widget>
            </item>
           </layout>
          </item>
         </layout>
        </widget>
       </item>
       <item>
        <widget class="QGroupBox" name="uiConsoleMiscGroupBox">
         <property name="title">
          <string>Miscellaneous</string>
         </property>
         <layout class="QGridLayout" name="gridLayout_7">
          <item row="0" column="0">
           <widget class="QLabel" name="uiSlowConsoleAllLabel">
            <property name="text">
             <string>Delay between each console launch when consoling to all devices:</string>
            </property>
           </widget>
          </item>
          <item row="1" column="0">
           <widget class="QSpinBox" name="uiDelayConsoleAllSpinBox">
            <property name="suffix">
             <string> ms</string>
            </property>
            <property name="maximum">
             <number>10000</number>
            </property>
            <property name="value">
             <number>500</number>
            </property>
           </widget>
          </item>
         </layout>
        </widget>
       </item>
       <item>
        <spacer name="verticalSpacer_4">
         <property name="orientation">
          <enum>Qt::Vertical</enum>
         </property>
         <property name="sizeHint" stdset="0">
          <size>
           <width>20</width>
           <height>5</height>
          </size>
         </property>
        </spacer>
       </item>
      </layout>
     </widget>
     <widget class="QWidget" name="uiVNCTab">
      <attribute name="title">
       <string>VNC</string>
      </attribute>
      <layout class="QVBoxLayout" name="verticalLayout_6">
       <property name="margin">
        <number>10</number>
       </property>
       <item>
        <widget class="QGroupBox" name="uiVNCConsoleSettingsGroupBox">
         <property name="title">
          <string>Settings for VNC connections</string>
         </property>
         <layout class="QVBoxLayout" name="verticalLayout_8">
          <item>
           <widget class="QLabel" name="uiVNCConsoleCommandLabel">
            <property name="text">
             <string>Console application command for VNC:</string>
            </property>
           </widget>
          </item>
          <item>
           <layout class="QHBoxLayout" name="horizontalLayout_8">
            <item>
             <widget class="QLineEdit" name="uiVNCConsoleCommandLineEdit">
              <property name="sizePolicy">
               <sizepolicy hsizetype="MinimumExpanding" vsizetype="Fixed">
                <horstretch>0</horstretch>
                <verstretch>0</verstretch>
               </sizepolicy>
              </property>
              <property name="toolTip">
               <string>&lt;html&gt;&lt;head/&gt;&lt;body&gt;&lt;p&gt;Command line replacements:&lt;/p&gt;&lt;p&gt;%h = device server &lt;/p&gt;&lt;p&gt;%p = device port&lt;/p&gt;&lt;p&gt;%d = device hostname&lt;/p&gt;&lt;/body&gt;&lt;/html&gt;</string>
              </property>
              <property name="readOnly">
               <bool>true</bool>
              </property>
             </widget>
            </item>
            <item>
             <widget class="QPushButton" name="uiVNCConsolePreconfiguredCommandPushButton">
              <property name="sizePolicy">
               <sizepolicy hsizetype="Maximum" vsizetype="Fixed">
                <horstretch>0</horstretch>
                <verstretch>0</verstretch>
               </sizepolicy>
              </property>
              <property name="text">
               <string>&amp;Edit</string>
              </property>
             </widget>
            </item>
           </layout>
          </item>
          <item>
           <spacer name="verticalSpacer_3">
            <property name="orientation">
             <enum>Qt::Vertical</enum>
            </property>
            <property name="sizeHint" stdset="0">
             <size>
              <width>20</width>
              <height>5</height>
             </size>
            </property>
           </spacer>
          </item>
         </layout>
        </widget>
       </item>
      </layout>
     </widget>
     <widget class="QWidget" name="uiSceneTab">
      <attribute name="title">
       <string>Topology view</string>
      </attribute>
      <layout class="QGridLayout" name="gridLayout_8">
       <property name="margin">
        <number>10</number>
       </property>
       <item row="9" column="0" colspan="2">
        <layout class="QHBoxLayout" name="horizontalLayout_5">
         <item>
          <widget class="QPushButton" name="uiDefaultLabelFontPushButton">
           <property name="text">
            <string>&amp;Select default font</string>
           </property>
          </widget>
         </item>
         <item>
          <widget class="QPushButton" name="uiDefaultLabelColorPushButton">
           <property name="text">
            <string>&amp;Select default color</string>
           </property>
          </widget>
         </item>
         <item>
          <spacer name="horizontalSpacer_3">
           <property name="orientation">
            <enum>Qt::Horizontal</enum>
           </property>
           <property name="sizeHint" stdset="0">
            <size>
             <width>40</width>
             <height>20</height>
            </size>
           </property>
          </spacer>
         </item>
        </layout>
       </item>
       <item row="0" column="0">
        <widget class="QLabel" name="uiSceneWidthLabel">
         <property name="text">
          <string>Default width:</string>
         </property>
        </widget>
       </item>
       <item row="2" column="0">
        <widget class="QLabel" name="uiSceneHeightLabel">
         <property name="text">
          <string>Default height:</string>
         </property>
        </widget>
       </item>
       <item row="5" column="0" colspan="2">
        <widget class="QCheckBox" name="uiRectangleSelectedItemCheckBox">
         <property name="text">
          <string>Draw a rectangle when an item is selected</string>
         </property>
         <property name="checked">
          <bool>true</bool>
         </property>
        </widget>
       </item>
       <item row="6" column="0">
        <widget class="QCheckBox" name="uiDrawLinkStatusPointsCheckBox">
         <property name="text">
          <string>Draw link status points</string>
         </property>
         <property name="checked">
          <bool>true</bool>
         </property>
        </widget>
       </item>
       <item row="7" column="0">
        <widget class="QLabel" name="uiLabelPreviewLabel">
         <property name="text">
          <string>Default label style:</string>
         </property>
        </widget>
       </item>
       <item row="8" column="0" colspan="2">
        <widget class="QPlainTextEdit" name="uiDefaultLabelStylePlainTextEdit">
         <property name="sizePolicy">
          <sizepolicy hsizetype="MinimumExpanding" vsizetype="Expanding">
           <horstretch>0</horstretch>
           <verstretch>0</verstretch>
          </sizepolicy>
         </property>
         <property name="maximumSize">
          <size>
           <width>16777215</width>
           <height>50</height>
          </size>
         </property>
         <property name="readOnly">
          <bool>true</bool>
         </property>
         <property name="plainText">
          <string>AaBbYyZz</string>
         </property>
        </widget>
       </item>
       <item row="3" column="0" colspan="2">
        <widget class="QSpinBox" name="uiSceneHeightSpinBox">
         <property name="suffix">
          <string> pixels</string>
         </property>
         <property name="minimum">
          <number>500</number>
         </property>
         <property name="maximum">
          <number>1000000</number>
         </property>
         <property name="singleStep">
          <number>100</number>
         </property>
         <property name="value">
          <number>1000</number>
         </property>
        </widget>
       </item>
       <item row="1" column="0" colspan="2">
        <widget class="QSpinBox" name="uiSceneWidthSpinBox">
         <property name="suffix">
          <string> pixels</string>
         </property>
         <property name="minimum">
          <number>500</number>
         </property>
         <property name="maximum">
          <number>1000000</number>
         </property>
         <property name="singleStep">
          <number>100</number>
         </property>
         <property name="value">
          <number>2000</number>
         </property>
        </widget>
       </item>
       <item row="10" column="0">
        <spacer name="verticalSpacer_2">
         <property name="orientation">
          <enum>Qt::Vertical</enum>
         </property>
         <property name="sizeHint" stdset="0">
          <size>
           <width>20</width>
           <height>5</height>
          </size>
         </property>
        </spacer>
       </item>
       <item row="4" column="0">
        <widget class="QLabel" name="label_2">
         <property name="text">
          <string>If you want to change the size of the current project. Via the project menu you can edit it.</string>
         </property>
        </widget>
       </item>
      </layout>
     </widget>
     <widget class="QWidget" name="uiMiscTab">
      <attribute name="title">
       <string>Miscellaneous</string>
      </attribute>
      <layout class="QVBoxLayout" name="verticalLayout_2">
       <property name="margin">
        <number>10</number>
       </property>
       <item>
        <widget class="QCheckBox" name="uiCheckForUpdateCheckBox">
         <property name="text">
          <string>Automatically check for update</string>
         </property>
         <property name="checked">
          <bool>true</bool>
         </property>
        </widget>
       </item>
       <item>
        <widget class="QCheckBox" name="uiCrashReportCheckBox">
         <property name="text">
          <string>Send anonymous crash reports</string>
         </property>
         <property name="checked">
          <bool>true</bool>
         </property>
        </widget>
       </item>
       <item>
        <widget class="QCheckBox" name="uiStatsCheckBox">
         <property name="text">
          <string>Send anonymous usage statistics</string>
         </property>
         <property name="checked">
          <bool>true</bool>
         </property>
        </widget>
       </item>
       <item>
        <widget class="QCheckBox" name="uiOverlayNotificationsCheckBox">
         <property name="text">
          <string>Display error, warning and info in a overlay popup</string>
         </property>
        </widget>
       </item>
       <item>
        <widget class="QCheckBox" name="uiExperimentalFeaturesCheckBox">
         <property name="text">
          <string>Enable experimental features (dangerous, restart required)</string>
         </property>
        </widget>
       </item>
       <item>
        <widget class="QCheckBox" name="uiHdpiCheckBox">
         <property name="text">
          <string>Enable HDPI mode (this may crash the application on Linux, restart required)</string>
         </property>
        </widget>
       </item>
       <item>
        <widget class="QCheckBox" name="uiMultiProfilesCheckBox">
         <property name="text">
          <string>Request for profile settings at application startup  (work profile / home profile)</string>
         </property>
        </widget>
       </item>
       <item>
        <spacer name="verticalSpacer">
         <property name="orientation">
          <enum>Qt::Vertical</enum>
         </property>
         <property name="sizeHint" stdset="0">
          <size>
           <width>20</width>
           <height>5</height>
          </size>
         </property>
        </spacer>
       </item>
      </layout>
     </widget>
    </widget>
   </item>
   <item>
    <layout class="QHBoxLayout" name="horizontalLayout_6">
     <item>
      <spacer name="horizontalSpacer_2">
       <property name="orientation">
        <enum>Qt::Horizontal</enum>
       </property>
       <property name="sizeHint" stdset="0">
        <size>
         <width>324</width>
         <height>20</height>
        </size>
       </property>
      </spacer>
     </item>
     <item>
      <widget class="QPushButton" name="uiRestoreDefaultsPushButton">
       <property name="text">
        <string>Restore defaults</string>
       </property>
      </widget>
     </item>
    </layout>
   </item>
  </layout>
 </widget>
 <resources/>
 <connections/>
</ui><|MERGE_RESOLUTION|>--- conflicted
+++ resolved
@@ -6,13 +6,8 @@
    <rect>
     <x>0</x>
     <y>0</y>
-<<<<<<< HEAD
-    <width>634</width>
-    <height>643</height>
-=======
     <width>715</width>
     <height>644</height>
->>>>>>> ec7cdedb
    </rect>
   </property>
   <property name="windowTitle">
