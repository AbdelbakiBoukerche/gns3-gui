--- conflicted
+++ resolved
@@ -50,11 +50,7 @@
     Report crash to a third party service
     """
 
-<<<<<<< HEAD
-    DSN = "sync+https://6db1ba419e3a45b9be0afabfad2c2ddf:cee4e1cb22ca41b0841a7b2488ac0e10@app.getsentry.com/38506"
-=======
     DSN = "sync+https://4aa3e05327594f3c926226fa81b2a3ea:9a5917a8788c4489b1692944fcaae2ff@app.getsentry.com/38506"
->>>>>>> 88834250
     if hasattr(sys, "frozen"):
         cacert = get_resource("cacert.pem")
         if cacert is not None and os.path.isfile(cacert):
