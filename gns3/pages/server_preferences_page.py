--- conflicted
+++ resolved
@@ -21,12 +21,8 @@
 
 import os
 import sys
-<<<<<<< HEAD
+import re
 from gns3.qt import QtNetwork, QtWidgets
-=======
-import re
-from gns3.qt import QtNetwork, QtGui
->>>>>>> 31b341cb
 from ..ui.server_preferences_page_ui import Ui_ServerPreferencesPageWidget
 from ..servers import Servers
 from ..topology import Topology
