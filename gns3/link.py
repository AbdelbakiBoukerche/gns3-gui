--- conflicted
+++ resolved
@@ -119,16 +119,7 @@
                 else:
                     self._capture_file = QtCore.QFile(self._capture_file_path)
                     self._capture_file.open(QtCore.QFile.WriteOnly)
-<<<<<<< HEAD
-                Controller.instance().get("/projects/{project_id}/links/{link_id}/capture/stream".format(project_id=self.project().id(), link_id=self._link_id),
-                                          None,
-                                          showProgress=False,
-                                          downloadProgressCallback=self._downloadPcapProgress,
-                                          ignoreErrors=True,  # If something is wrong avoid disconnect us from server
-                                          timeout=None)
-            log.debug("Capturing packets to '{}'".format(self._capture_file_path))
-=======
-                self._response_stream = Controller.instance().get("/projects/{project_id}/links/{link_id}/pcap".format(project_id=self.project().id(), link_id=self._link_id),
+                self._response_stream = Controller.instance().get("/projects/{project_id}/links/{link_id}/capture/stream".format(project_id=self.project().id(), link_id=self._link_id),
                                                                   None,
                                                                   showProgress=False,
                                                                   downloadProgressCallback=self._downloadPcapProgress,
@@ -137,7 +128,6 @@
             log.debug("Has successfully started capturing packets on link {} to '{}'".format(self._link_id, self._capture_file_path))
         else:
             self._response_stream = None
->>>>>>> 0fc3f4ef
 
         if "nodes" in result:
             self._nodes = result["nodes"]
