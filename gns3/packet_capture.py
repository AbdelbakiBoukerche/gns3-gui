--- conflicted
+++ resolved
@@ -35,7 +35,6 @@
     """This class manage packet capture, it's a singleton"""
 
     def __init__(self):
-<<<<<<< HEAD
         self._tail_process = {}
         self._capture_reader_process = {}
         # Auto start the capture program for th link
@@ -51,10 +50,7 @@
 
     def settings(self):
         return LocalConfig.instance().loadSectionSettings("PacketCapture", PACKET_CAPTURE_SETTINGS)
-=======
-        self._capture_files = {}
-        self._stream_capture_request = {}
->>>>>>> e9384676
+
 
     def startCapture(self, link):
         """
@@ -71,7 +67,6 @@
         if link.sourcePort().linkType() == "Serial":
             ethernet_link = False
         else:
-<<<<<<< HEAD
             ethernet_link = True
         dialog = CaptureDialog(self.parent(), link.capture_file_name(), self.settings()["command_auto_start"], ethernet_link)
         if dialog.exec_():
@@ -87,36 +82,6 @@
             log.info("Has successfully started capturing packets on {} to {}".format(link.id(), link.capture_file_path()))
 
     def stopCapture(self, link):
-=======
-            (fd, temp_capture_file_path) = tempfile.mkstemp()
-            os.close(fd)
-            try:
-                port.startPacketCapture(vm.name(), temp_capture_file_path)
-            except OSError as e:
-                vm.error_signal.emit(vm.id(), "Could not start the packet capture reader: {}: {}".format(e, e.filename))
-            self._capture_files[port] = temp_capture_file_path
-
-            self._stream_capture_request[port] = vm.server().get("/files/stream",
-                            None,
-                            body={"location": file_path},
-                            context={"pcap_file": temp_capture_file_path, "vm": vm},
-                            downloadProgressCallback=self._processDownloadPcapProgress,
-                            showProgress=False)
-
-        log.info("{} has successfully started capturing packets on {}".format(vm.name(), port.name()))
-        vm.updated_signal.emit()
-
-    def _processDownloadPcapProgress(self, content, context={}, **kwargs):
-
-        try:
-            with open(context["pcap_file"], 'ab+') as f:
-                f.write(content)
-        except OSError as e:
-            vm = context["vm"]
-            vm.error_signal.emit(vm.id(), "Could not write packet capture: {}: {}".format(e, context["pcap_file"]))
-
-    def stopCapture(self, vm, port):
->>>>>>> e9384676
         """
         Stop the packet capture reader on this link
 
@@ -127,7 +92,6 @@
         link.stopCapture()
         log.info("Has successfully stopped capturing packets on {}".format(link.id()))
 
-<<<<<<< HEAD
     def startPacketCaptureReader(self, link):
         """
         Starts the packet capture reader.
@@ -211,14 +175,6 @@
             if not sys.platform.startswith("win"):
                 command = shlex.split(command)
             self._capture_reader_process[link] = subprocess.Popen(command)
-=======
-        if port in self._stream_capture_request:
-            self._stream_capture_request[port].abort()
-            self._stream_capture_request[port] = None
-
-        log.info("{} has successfully stopped capturing packets on {}".format(vm.name(), port.name()))
-        vm.updated_signal.emit()
->>>>>>> e9384676
 
     @staticmethod
     def instance():
