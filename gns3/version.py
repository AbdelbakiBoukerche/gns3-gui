# -*- coding: utf-8 -*-
#
# Copyright (C) 2014 GNS3 Technologies Inc.
#
# This program is free software: you can redistribute it and/or modify
# it under the terms of the GNU General Public License as published by
# the Free Software Foundation, either version 3 of the License, or
# (at your option) any later version.
#
# This program is distributed in the hope that it will be useful,
# but WITHOUT ANY WARRANTY; without even the implied warranty of
# MERCHANTABILITY or FITNESS FOR A PARTICULAR PURPOSE.  See the
# GNU General Public License for more details.
#
# You should have received a copy of the GNU General Public License
# along with this program.  If not, see <http://www.gnu.org/licenses/>.

"""
__version__ is a human-readable version number.

__version_info__ is a four-tuple for programmatic comparison. The first
three numbers are the components of the version number. The fourth
is zero for an official release, positive for a development branch,
or negative for a release candidate or beta (after the base version
number has been incremented)
"""

<<<<<<< HEAD

__version__ = "1.4.0.dev1"
__version_info__ = (1, 4, 0, -99)
=======
__version__ = "1.3.4.dev1"
__version_info__ = (1, 3, 4, -99)
>>>>>>> df5abad6
<|MERGE_RESOLUTION|>--- conflicted
+++ resolved
@@ -25,11 +25,5 @@
 number has been incremented)
 """
 
-<<<<<<< HEAD
-
 __version__ = "1.4.0.dev1"
-__version_info__ = (1, 4, 0, -99)
-=======
-__version__ = "1.3.4.dev1"
-__version_info__ = (1, 3, 4, -99)
->>>>>>> df5abad6
+__version_info__ = (1, 4, 0, -99)