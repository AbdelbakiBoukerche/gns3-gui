# -*- coding: utf-8 -*-
#
# Copyright (C) 2014 GNS3 Technologies Inc.
#
# This program is free software: you can redistribute it and/or modify
# it under the terms of the GNU General Public License as published by
# the Free Software Foundation, either version 3 of the License, or
# (at your option) any later version.
#
# This program is distributed in the hope that it will be useful,
# but WITHOUT ANY WARRANTY; without even the implied warranty of
# MERCHANTABILITY or FITNESS FOR A PARTICULAR PURPOSE.  See the
# GNU General Public License for more details.
#
# You should have received a copy of the GNU General Public License
# along with this program.  If not, see <http://www.gnu.org/licenses/>.


<<<<<<< HEAD
"""
__version__ is a human-readable version number.
__version_info__ is a four-tuple for programmatic comparison. The first
=======
# __version__ is a human-readable version number.
__version__ = "2.0.0dev9"

# If it's a git checkout try to add the commit
if "dev" in __version__:
    try:
        import os
        import subprocess
        if os.path.exists(os.path.join(os.path.dirname(os.path.abspath(__file__)), "..", ".git")):
            r = subprocess.run(["git", "rev-parse", "--short", "HEAD"], stdout=subprocess.PIPE).stdout.decode().strip("\n")
            __version__ += "-" + r
    except Exception as e:
        print(e)

"""__version_info__ is a four-tuple for programmatic comparison. The first
>>>>>>> 0c16a5b0
three numbers are the components of the version number. The fourth
is zero for an official release, positive for a development branch,
or negative for a release candidate or beta (after the base version
number has been incremented)
"""

__version__ = "2.1.0dev1"
__version_info__ = (2, 1, 0, -99)<|MERGE_RESOLUTION|>--- conflicted
+++ resolved
@@ -16,13 +16,7 @@
 # along with this program.  If not, see <http://www.gnu.org/licenses/>.
 
 
-<<<<<<< HEAD
-"""
-__version__ is a human-readable version number.
-__version_info__ is a four-tuple for programmatic comparison. The first
-=======
-# __version__ is a human-readable version number.
-__version__ = "2.0.0dev9"
+__version__ = "2.1.0dev1"
 
 # If it's a git checkout try to add the commit
 if "dev" in __version__:
@@ -35,13 +29,4 @@
     except Exception as e:
         print(e)
 
-"""__version_info__ is a four-tuple for programmatic comparison. The first
->>>>>>> 0c16a5b0
-three numbers are the components of the version number. The fourth
-is zero for an official release, positive for a development branch,
-or negative for a release candidate or beta (after the base version
-number has been incremented)
-"""
-
-__version__ = "2.1.0dev1"
 __version_info__ = (2, 1, 0, -99)