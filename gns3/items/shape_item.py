--- conflicted
+++ resolved
@@ -30,19 +30,6 @@
 
 class ShapeItem(DrawingItem):
 
-<<<<<<< HEAD
-=======
-    # Map QT stroke to SVG style
-    QT_DASH_TO_SVG = {
-        QtCore.Qt.SolidLine: "",
-        QtCore.Qt.NoPen: None,
-        QtCore.Qt.DashLine: "25, 25",
-        QtCore.Qt.DotLine: "5, 25",
-        QtCore.Qt.DashDotLine: "5, 25, 25",
-        QtCore.Qt.DashDotDotLine: "25, 25, 5, 25, 5"
-    }
-
->>>>>>> 59292ff6
     """
     Base class to draw shapes on the scene.
     """
@@ -183,30 +170,6 @@
         if self.zValue() >= 0:
             self._graphics_view.setCursor(QtCore.Qt.ArrowCursor)
 
-<<<<<<< HEAD
-=======
-    def _styleSvg(self, element):
-        """
-        Add style from the shape item to the SVG element that we will
-        export
-        """
-        style = ""
-        pen = self.pen()
-        element.set("fill", "#{}".format(hex(self.brush().color().rgba())[4:]))
-        element.set("fill-opacity", str(self.brush().color().alphaF()))
-
-        dasharray = self.QT_DASH_TO_SVG[pen.style()]
-        if dasharray is None:  # No border to the element
-            return element
-        elif dasharray == "":
-            pass  # Solid line
-        else:
-            element.set("stroke-dasharray", dasharray)
-        element.set("stroke-width", str(pen.width()))
-        element.set("stroke", "#" + hex(pen.color().rgba())[4:])
-        return element
-
->>>>>>> 59292ff6
     def fromSvg(self, svg):
         """
         Import element informations from an SVG
@@ -233,20 +196,6 @@
                 color.setAlphaF(float(svg[0].get("fill-opacity")))
                 brush.setColor(color)
 
-<<<<<<< HEAD
-=======
-            # Map SVG stroke style (border of the element to the Qt version)
-            if not svg[0].get("stroke"):
-                pen.setStyle(QtCore.Qt.NoPen)
-            else:
-                pen.setStyle(QtCore.Qt.SolidLine)
-                stroke = svg[0].get("stroke-dasharray")
-                if stroke:
-                    for (qt_stroke, svg_stroke) in self.QT_DASH_TO_SVG.items():
-                        if svg_stroke == stroke:
-                            pen.setStyle(qt_stroke)
-
->>>>>>> 59292ff6
         self.setPen(pen)
         self.setBrush(brush)
         self.update()