#!/usr/bin/env python
# -*- coding: utf-8 -*-
#
# Copyright (C) 2015 GNS3 Technologies Inc.
#
# This program is free software: you can redistribute it and/or modify
# it under the terms of the GNU General Public License as published by
# the Free Software Foundation, either version 3 of the License, or
# (at your option) any later version.
#
# This program is distributed in the hope that it will be useful,
# but WITHOUT ANY WARRANTY; without even the implied warranty of
# MERCHANTABILITY or FITNESS FOR A PARTICULAR PURPOSE.  See the
# GNU General Public License for more details.
#
# You should have received a copy of the GNU General Public License
# along with this program.  If not, see <http://www.gnu.org/licenses/>.

import os

import logging
log = logging.getLogger(__name__)

from .image import Image
from ..controller import Controller
from ..qt import QtCore


class RegistryError(Exception):
    pass


class Registry(QtCore.QObject):
    image_list_changed_signal = QtCore.pyqtSignal()

    def __init__(self, images_dirs):
        """
        :param images_dirs: Local image image dir
        """
        super().__init__()
        self._images_dirs = images_dirs
        self._remote_images = []

    def appendImageDirectory(self, image_directory):
        """
        Add a folder to the list of we need to scan

        :param image_directory: Folder we need to add
        """
        self._images_dirs.append(image_directory)

    def getRemoteImageList(self, emulator, compute_id):
        self._emulator = emulator
        Controller.instance().getCompute("/{}/images".format(emulator), compute_id, self._getRemoteListCallback, progressText="Listing remote images...")

    def _getRemoteListCallback(self, result, error=False, **kwargs):
        if error:
            if "message" in result:
                log.error("Error while getting the list of remote images: {}".format(result["message"]))
            return
        self._remote_images = []
        for res in result:
            image = Image(self._emulator, res["path"])
            image.location = "remote"
            image.md5sum = res.get("md5sum")
            image.filesize = res.get("filesize")
            self._remote_images.append(image)
        self.image_list_changed_signal.emit()

    def search_image_file(self, emulator, filename, md5sum, size, strict_md5_check=True):
        """
        Search an image based on its MD5 checksum

        :param emulator: Emulator type
        :param filename: Image filename (used for ova in order to return the correct file in the archive)
        :param md5sum: Hash of the image
        :param size: File size
        :param strict_md5_check: If `True` then performs MD5 checksum checks, otherwise ignores them
        :returns: Image object or None
        """

        for remote_image in list(self._remote_images):
            if remote_image.md5sum == md5sum:
                return remote_image
            elif md5sum is None or strict_md5_check is False:  # We create a new version or allow custom files
                if filename == remote_image.filename:
                    return remote_image

        for directory in self._images_dirs:
<<<<<<< HEAD
            log.debug("Search image {} (MD5={} SIZE={}) in '{}'".format(filename, md5sum, size, directory))
            if os.path.exists(directory):
                for file in os.listdir(directory):
                    if not file.endswith(".md5sum") and not file.startswith("."):
                        path = os.path.join(directory, file)
                        try:
=======
            log.debug("Search images %s (%s) in %s", filename, md5sum, directory)
            try:
                if os.path.exists(directory):
                    for file in os.listdir(directory):
                        if not file.endswith(".md5sum") and not file.startswith("."):
                            path = os.path.join(directory, file)
>>>>>>> d9627788
                            if os.path.isfile(path):
                                if md5sum is None or strict_md5_check is False:
                                    if filename == os.path.basename(path):
                                        return Image(emulator, path)
                                else:
                                    # We take all the file with almost the size of the image
                                    # Almost to avoid round issue with system.
                                    file_size = os.stat(path).st_size
                                    if size is None or (file_size - 10 < size and file_size + 10 > size):
                                        image = Image(emulator, path)
                                        if image.md5sum == md5sum:
                                            log.debug("Found image {} (MD5={}) in {}".format(filename, md5sum, image.path))
                                            return image
            except (OSError, PermissionError) as e:
                log.error("Cannot scan {}: {}".format(path, e))
        return None<|MERGE_RESOLUTION|>--- conflicted
+++ resolved
@@ -87,21 +87,12 @@
                     return remote_image
 
         for directory in self._images_dirs:
-<<<<<<< HEAD
             log.debug("Search image {} (MD5={} SIZE={}) in '{}'".format(filename, md5sum, size, directory))
             if os.path.exists(directory):
-                for file in os.listdir(directory):
-                    if not file.endswith(".md5sum") and not file.startswith("."):
-                        path = os.path.join(directory, file)
-                        try:
-=======
-            log.debug("Search images %s (%s) in %s", filename, md5sum, directory)
-            try:
-                if os.path.exists(directory):
+                try:
                     for file in os.listdir(directory):
                         if not file.endswith(".md5sum") and not file.startswith("."):
                             path = os.path.join(directory, file)
->>>>>>> d9627788
                             if os.path.isfile(path):
                                 if md5sum is None or strict_md5_check is False:
                                     if filename == os.path.basename(path):
@@ -115,6 +106,7 @@
                                         if image.md5sum == md5sum:
                                             log.debug("Found image {} (MD5={}) in {}".format(filename, md5sum, image.path))
                                             return image
-            except (OSError, PermissionError) as e:
-                log.error("Cannot scan {}: {}".format(path, e))
+                except (OSError, PermissionError) as e:
+                    log.error("Cannot scan {}: {}".format(path, e))
+
         return None