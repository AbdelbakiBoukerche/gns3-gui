--- conflicted
+++ resolved
@@ -985,11 +985,7 @@
                         QtWidgets.QMessageBox.critical(self, "Show in file manager", "Failed to open {}".format(node_dir))
                         break
                 else:
-<<<<<<< HEAD
-                    QtWidgets.QMessageBox.information(self, "Show in file manager", "The device directory is located in {} on {}".format(node_dir, node.server().url()))
-=======
-                    QtWidgets.QMessageBox.information(self, "Show in file manager", "The device directory is located in {} on {}".format(vm_dir, node.server().url()))
->>>>>>> 0f00e206
+                    QtWidgets.QMessageBox.information(self, "Show in file manager", "The device directory is located in {} on {}".format(node_dir, node.server().url()))
                     break
 
     def consoleToNode(self, node, aux=False):
